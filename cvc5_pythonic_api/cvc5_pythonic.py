############################################
# Copyright (c) 2021 The cvc5 Developers
#               2012 The Microsoft Corporation
#
# cvc5's Z3-compatible Python interface
#
# Author: Alex Ozdemir (aozdemir)
# pyz3 Author: Leonardo de Moura (leonardo)
############################################

"""
cvc5 is an SMT solver.

This is its pythonic API that is (as much as possible) Z3-compatible.

Several online tutorials for Z3Py are available at:
http://rise4fun.com/Z3Py/tutorial/guide

Please send feedback, comments and/or corrections on the Issue tracker for
https://github.com/cvc5/cvc5.git. Your comments are very valuable.

Small example:

>>> x = Int('x')
>>> y = Int('y')
>>> s = Solver()
>>> s.add(x > 0)
>>> s.add(x < 2)
>>> s.add(y == x + 1)
>>> s.check()
sat
>>> m = s.model()
>>> m[x]
1
>>> m[y]
2

SMT exceptions:

>>> try:
...   x = BitVec('x', 32)
...   y = Bool('y')
...   # the expression x + y is type incorrect
...   n = x + y
... except SMTException as ex:
...   print("failed: %s" % ex)
failed: sort mismatch


Differences with Z3py:

* Missing features:
  * Patterns
  * Models for uninterpreted sorts
  * Pseudo-boolean counting constraints
    * AtMost, AtLeast, PbLe, PbGe, PbEq
  * HTML integration
  * User propagation hooks
  * Special relations:
    * PartialOrder, LinearOrder, TreeOrder, PiecewiseLinearOrder, TransitiveClosure
  * Optimization
  * FiniteDomainSort
  * Fixedpoint API
  * SMT2 file support
  * recursive functions
* Not missing, but different
  * Options
    * as expected
  * Some pretty printing
"""
from .cvc5_pythonic_printer import *
from fractions import Fraction
from decimal import Decimal
import ctypes
import decimal
import sys
import math
import io
import functools as ft
import operator as op

import cvc5 as pc
from cvc5 import Kind

DEBUG = __debug__


def debugging():
    global DEBUG
    return DEBUG


def _is_int(v):
    """int testing"""
    return isinstance(v, int)


def unimplemented(msg):
    raise SMTException("Unimplemented: {}".format(msg))


class SMTException(Exception):
    def __init__(self, value):
        self.value = value

    def __str__(self):
        return str(self.value)


# We use _assert instead of the assert command because we want to
# use our own exception class
def _assert(cond, msg):
    if not cond:
        raise SMTException(msg)


# Hack for having nary functions that can receive one argument that is the
# list of arguments.
# Use this when function takes a single list of arguments
def _get_args(args):
    if len(args) == 1 and isinstance(args[0], (list, tuple)):
        return list(args[0])
    else:
        return list(args)


class Context(object):
    """A Context manages all terms, configurations, etc.

    In z3's API, a context owns terms, sorts, and solvers. It is used to create
    them. Terms/sorts/solvers from one context cannot be implicitly used in
    another. Items *can* be explicitly transfered between contexts. The result
    is that essentially all functions have a context threaded through them.
    There is a default "main" context.

    In cvc5's API, terms and sorts are created using a solver, but stored
    globally and are freely transferable.

    Our compatibility solution is:
    * a context wraps a solver, so that a context can be used to create terms
    * also, a context does these things:
        * making fresh identifiers for a given sort
        * looking up previously defined constants
    """

    def __init__(self, solver=None):
        self.solver = solver.solver if solver is not None else SimpleSolver().solver
        # Map from (name, sort) pairs to constant terms
        self.vars = {}
        # An increasing identifier used to make fresh identifiers
        self.next_fresh_var = 0

    def __del__(self):
        self.solver = None

    def get_var(self, name, sort):
        """Get the variable identified by `name`.

        If no variable of that name (with that sort) has been created, creates
        one.

        Returns a Term
        """
        if (name, sort) not in self.vars:
            self.vars[(name, sort)] = self.solver.mkConst(sort.ast, name)
        return self.vars[(name, sort)]

    def next_fresh(self, sort, prefix):
        """Make a name such that (name, sort) is fresh.

        The name will be prefixed by `prefix`"""
        name = "{}{}".format(prefix, self.next_fresh_var)
        while (name, sort) in self.vars:
            self.next_fresh_var += 1
            name = "{}{}".format(prefix, self.next_fresh_var)
        return name

    def __eq__(self, o):
        return self.solver is o.solver


# Global SMT context
_main_ctx = None


def main_ctx():
    """Return a reference to the global context.

    >>> x = Real('x')
    >>> x.ctx == main_ctx()
    True
    """
    # Pending multiple solvers
    #    >>> c = Context()
    #    >>> c == main_ctx()
    #    False
    #    >>> x2 = Real('x', c)
    #    >>> x2.ctx == c
    #    True
    #    >>> eq(x, x2)
    #    False
    global _main_ctx
    if _main_ctx is None:
        _main_ctx = Context()
    return _main_ctx


def _get_ctx(ctx):
    if ctx is None:
        return main_ctx()
    else:
        return ctx


def get_ctx(ctx):
    """
    Returns `ctx` if it is not `None`, and the default context otherwise.

    >>> get_ctx(None) is main_ctx()
    True
    >>> get_ctx(main_ctx()) is main_ctx()
    True
    """
    return _get_ctx(ctx)


#########################################
#
# Term base class
#
#########################################


class ExprRef(object):
    """Constraints, formulas and terms are expressions."""

    def __init__(self, ast, ctx=None, reverse_children=False):
        self.ast = ast
        self.ctx = _get_ctx(ctx)
        self.reverse_children = reverse_children
        assert isinstance(self.ast, pc.Term)
        assert isinstance(self.ctx, Context)

    def __del__(self):
        if self.ctx is not None and self.ast is not None:
            self.ctx = None
            self.ast = None

    def __str__(self):
        return obj_to_string(self)

    def __repr__(self):
        return obj_to_string(self)

    def __nonzero__(self):
        """Convert this expression to a python boolean. See __bool__.

        >>> (BoolVal(False) == BoolVal(False)).__nonzero__()
        True
        """
        return self.__bool__()

    def __bool__(self):
        """Convert this expression to a python boolean.

        Produces
        * the appropriate value for a BoolVal.
        * whether structural equality holds for an EQ-node

        >>> bool(BoolVal(True))
        True
        >>> bool(BoolVal(False))
        False
        >>> bool(BoolVal(False) == BoolVal(False))
        True
        >>> try:
        ...   bool(Int('y'))
        ... except SMTException as ex:
        ...   print("failed: %s" % ex)
        failed: Symbolic expressions cannot be cast to concrete Boolean values.
        """
        if is_true(self):
            return True
        elif is_false(self):
            return False
        elif is_eq(self) and self.num_args() == 2:
            # Special case so that expressions bool(x == y) yield a Python boolean.
            # This is critical because
            # 1) We want x == y to be symbolic AND
            # 2) we want symbolic terms to be hashable
            #   - in Python, hashable objects must support == that returns
            #     something castable to a Python boolean via __bool__.
            return self.arg(0).eq(self.arg(1))
        else:
            raise SMTException(
                "Symbolic expressions cannot be cast to concrete Boolean values."
            )

    def sexpr(self):
        """Return a string representing the AST node in s-expression notation.

        >>> x = Int('x')
        >>> ((x + 1)*x).sexpr()
        '(* (+ x 1) x)'
        """
        return str(self.ast)

    def as_ast(self):
        """Return a pointer to the underlying Term object."""
        return self.ast

    def get_id(self):
        """Return unique identifier for object.
        It can be used for hash-tables and maps.

        >>> BoolVal(True).get_id() == BoolVal(True).get_id()
        True

        """
        return self.ast.getId()

    def eq(self, other):
        """Return `True` if `self` and `other` are structurally identical.

        >>> x = Int('x')
        >>> n1 = x + 1
        >>> n2 = 1 + x
        >>> n1.eq(n2)
        False
        """
        if debugging():
            _assert(is_ast(other), "SMT AST expected")
        return self.ctx == other.ctx and self.as_ast() == other.as_ast()

    def hash(self):
        """Return a hashcode for the `self`.

        >>> n1 = Int('x') + 1
        >>> n2 = Int('x') + 1
        >>> n1.hash() == n2.hash()
        True
        """
        return self.as_ast().__hash__()

    def sort(self):
        """Return the sort of expression `self`.

        >>> x = Int('x')
        >>> (x + 1).sort()
        Int
        >>> y = Real('y')
        >>> (x + y).sort()
        Real
        """
        return _sort(self.ctx, self.ast)

    def __eq__(self, other):
        """Return an SMT expression that represents the constraint `self == other`.

        If `other` is `None`, then this method simply returns `False`.

        >>> a = Int('a')
        >>> b = Int('b')
        >>> a == b
        a == b
        >>> a is None
        False
        >>> a == None
        False
        """
        if other is None:
            return False
        a, b = _coerce_exprs(self, other)
        c = self.ctx
        return BoolRef(c.solver.mkTerm(Kind.EQUAL, a.as_ast(), b.as_ast()), c)

    def __hash__(self):
        """Hash code."""
        return self.ast.__hash__()

    def __ne__(self, other):
        """Return an SMT expression that represents the constraint `self != other`.

        If `other` is `None`, then this method simply returns `True`.

        >>> a = Int('a')
        >>> b = Int('b')
        >>> a != b
        a != b
        >>> a is not None
        True
        >>> a != None
        True
        """
        if other is None:
            return True
        a, b = _coerce_exprs(self, other)
        c = self.ctx
        return BoolRef(c.solver.mkTerm(Kind.DISTINCT, a.as_ast(), b.as_ast()), c)

    def decl(self):
        """Return the SMT function declaration associated with an SMT application.

        >>> f = Function('f', IntSort(), IntSort())
        >>> a = Int('a')
        >>> t = f(a)
        >>> eq(t.decl(), f)
        True
        >>> try:
        ...   Int('y').decl()
        ... except SMTException as ex:
        ...   print("failed: %s" % ex)
        failed: Declarations for non-function applications
        """
        if is_app_of(self, Kind.APPLY_UF):
            return _to_expr_ref(list(self.ast)[0], self.ctx)  # type: ignore
        else:
            raise SMTException("Declarations for non-function applications")

    def kind(self):
        """Return the Kind of this term

        >>> f = Function('f', IntSort(), IntSort())
        >>> a = Int('a')
        >>> t = f(a)
        >>> t.kind() == Kind.APPLY_UF
        True
        """
        return self.ast.getKind()

    def num_args(self):
        """Return the number of arguments of an SMT application.

        >>> a = Int('a')
        >>> b = Int('b')
        >>> (a + b).num_args()
        2
        >>> f = Function('f', IntSort(), IntSort(), IntSort(), IntSort())
        >>> t = f(a, b, 0)
        >>> t.num_args()
        3
        """
        if debugging():
            _assert(is_app(self), "SMT application expected")
        if is_app_of(self, Kind.APPLY_UF):
            return len(list(self.as_ast())) - 1  # type: ignore
        else:
            return len(list(self.as_ast()))  # type: ignore

    def arg(self, idx):
        """Return argument `idx` of the application `self`.

        This method assumes that `self` is a function application with at least
        `idx+1` arguments.

        >>> a = Int('a')
        >>> b = Int('b')
        >>> f = Function('f', IntSort(), IntSort(), IntSort(), IntSort())
        >>> t = f(a, b, 0)
        >>> t.arg(0)
        a
        >>> t.arg(1)
        b
        >>> t.arg(2)
        0
        """
        if debugging():
            _assert(is_app(self), "SMT application expected")
            _assert(idx < self.num_args(), "Invalid argument index")
        if is_app_of(self, Kind.APPLY_UF):
            return _to_expr_ref(self.as_ast()[idx + 1], self.ctx)
        elif self.reverse_children:
            return _to_expr_ref(self.as_ast()[self.num_args() - (idx + 1)], self.ctx)
        else:
            return _to_expr_ref(self.as_ast()[idx], self.ctx)

    def children(self):
        """Return a list containing the children of the given expression

        >>> a = Int('a')
        >>> b = Int('b')
        >>> f = Function('f', IntSort(), IntSort(), IntSort(), IntSort())
        >>> t = f(a, b, 0)
        >>> t.children()
        [a, b, 0]
        """
        if is_app_of(self, Kind.APPLY_UF):
            return [_to_expr_ref(a, self.ctx) for a in list(self.ast)[1:]]  # type: ignore
        else:
            if is_app(self):
                args = list(self.ast)  # type: ignore
                if self.reverse_children:
                    args = reversed(args)
                return [_to_expr_ref(a, self.ctx) for a in args]
            else:
                return []

    def is_int(self):
        """Return `True` if `self` is of the sort Integer.

        >>> x = Int('x')
        >>> x.is_int()
        True
        >>> (x + 1).is_int()
        True
        >>> x = Real('x')
        >>> x.is_int()
        False
        >>> Set('x', IntSort()).is_int()
        False
        """
        return False


def is_ast(a):
    """Return `True` for expressions and sorts.

    Exposed by the Z3 API. Less relevant to us.

    >>> is_ast(10)
    False
    >>> is_ast(IntVal(10))
    True
    >>> is_ast(Int('x'))
    True
    >>> is_ast(BoolSort())
    True
    >>> is_ast(Function('f', IntSort(), IntSort()))
    True
    >>> is_ast("x")
    False
    >>> is_ast(Solver())
    False
    """
    return isinstance(a, (ExprRef, SortRef))


def eq(a, b):
    """Return `True` if `a` and `b` are structurally identical AST nodes.

    >>> x = Int('x')
    >>> y = Int('y')
    >>> eq(x, y)
    False
    >>> eq(x + 1, x + 1)
    True
    >>> eq(x + 1, 1 + x)
    False
    """
    if debugging():
        _assert(is_ast(a) and is_ast(b), "SMT ASTs expected")
    return a.eq(b)


def _ctx_from_ast_arg_list(args, default_ctx=None):
    ctx = None
    for a in args:
        if is_ast(a):
            if ctx is None:
                ctx = a.ctx
            else:
                if debugging():
                    _assert(ctx == a.ctx, "Context mismatch")
    if ctx is None:
        ctx = default_ctx
    return ctx


#########################################
#
# Sorts
#
#########################################


class SortRef(object):
    """A Sort is essentially a type. Every term has a sort"""

    def __init__(self, ast, ctx=None):
        self.ast = ast
        self.ctx = _get_ctx(ctx)
        assert isinstance(self.ast, pc.Sort)
        assert isinstance(self.ctx, Context)

    def __del__(self):
        if self.ctx is not None:
            self.ctx = None
        if self.ast is not None:
            self.ast = None

    def __str__(self):
        """
        A pretty-printed representation of this sort.

        >>> str(IntSort())
        'Int'
        """
        return obj_to_string(self)

    def __repr__(self):
        """
        A pretty-printed representation of this sort.

        >>> repr(IntSort())
        'Int'
        """
        return obj_to_string(self)

    def __eq__(self, other):
        return self.ast == other.ast

    def sexpr(self):
        """Return a string representing the AST node in s-expression notation.

        >>> IntSort().sexpr()
        'Int'
        """
        return str(self.ast)

    def as_ast(self):
        """Return a pointer to the underlying Sort object."""
        return self.ast

    def eq(self, other):
        """Return `True` if `self` and `other` are structurally identical.

        >>> x = Int('x')
        >>> n1 = x + 1
        >>> n2 = 1 + x
        >>> n1.eq(n2)
        False
        >>> n1.eq(x + 1)
        True
        """
        instance_check(other, SortRef)
        return self.as_ast() == other.as_ast()

    def hash(self):
        """Return a hashcode for the `self`.

        >>> n1 = IntSort()
        >>> n2 = RealSort()
        >>> n1.hash() == n2.hash()
        False
        """
        return self.as_ast().__hash__()

    def subsort(self, other):
        """Return `True` if `self` is a subsort of `other`.

        >>> IntSort().subsort(RealSort())
        True
        >>> BoolSort().subsort(RealSort())
        True
        >>> SetSort(BitVecSort(2)).subsort(SetSort(IntSort()))
        False
        """
        # subclasses override
        return False

    def cast(self, val):
        """Try to cast `val` as an element of sort `self`.

        This method is used in SMT to convert Python objects such as integers,
        floats, longs and strings into SMT expressions.

        >>> x = Int('x')
        >>> RealSort().cast(x)
        ToReal(x)
        """
        if debugging():
            _assert(is_expr(val), "SMT expression expected")
            _assert(self.eq(val.sort()), "Sort mismatch")
        # subclasses override
        return val

    def name(self):
        """Return the name (string) of sort `self`.

        >>> BoolSort().name()
        'Bool'
        >>> ArraySort(IntSort(), IntSort()).name()
        '(Array Int Int)'
        """
        return str(self.ast)

    def __ne__(self, other):
        """Return `True` if `self` and `other` are not the same SMT sort.

        >>> p = Bool('p')
        >>> p.sort() != BoolSort()
        False
        >>> p.sort() != IntSort()
        True
        """
        return self.ast != other.ast

    def __hash__(self):
        """Hash code."""
        return self.ast.__hash__()

    def is_int(self):
        """
        Subclasses override

        >>> SetSort(IntSort()).is_int()
        False
        """
        return False

    def is_bool(self):
        return False


def _sort(ctx, a):
    instance_check(a, pc.Term)
    return _to_sort_ref(a.getSort(), ctx)


def DeclareSort(name, ctx=None):
    """Create a new uninterpreted sort named `name`.

    If `ctx=None`, then the new sort is declared in the global SMT context.

    >>> A = DeclareSort('A')
    >>> a = Const('a', A)
    >>> b = Const('b', A)
    >>> a.sort() == A
    True
    >>> b.sort() == A
    True
    >>> a == b
    a == b
    >>> solve(a == b)
    [a = (as @A_0 A), b = (as @A_0 A)]
    """
    ctx = _get_ctx(ctx)
    return SortRef(ctx.solver.mkUninterpretedSort(name), ctx)


def is_sort(s):
    """Return `True` if `s` is an SMT sort.

    >>> is_sort(IntSort())
    True
    >>> is_sort(Int('x'))
    False
    >>> is_expr(Int('x'))
    True
    """
    return isinstance(s, SortRef)


def instance_check(item, instance):
    _assert(
        isinstance(item, instance),
        "Expected {}, but got a {}".format(instance, type(item)),
    )


def _to_sort_ref(s, ctx):
    """Construct the correct SortRef subclass for `s`

    s must be a base Sort.
    """
    if debugging():
        instance_check(s, pc.Sort)
    if s.isString():
        return StringSortRef(s, ctx)
    if s.isSequence():
        return SeqSortRef(s, ctx)
    if s.isBoolean():
        return BoolSortRef(s, ctx)
    elif s.isInteger() or s.isReal():
        return ArithSortRef(s, ctx)
    elif s.isBitVector():
        return BitVecSortRef(s, ctx)
    elif s.isFiniteField():
        return FiniteFieldSortRef(s, ctx)
    elif s.isArray():
        return ArraySortRef(s, ctx)
    elif s.isSet():
        return SetSortRef(s, ctx)
    elif s.isFloatingPoint():
        return FPSortRef(s, ctx)
    elif s.isRoundingMode():
        return FPRMSortRef(s, ctx)
    return SortRef(s, ctx)


#########################################
#
# Function Declarations
#
#########################################


class FuncDeclRef(ExprRef):
    """Function declaration.
    Every constant and function have an associated declaration.

    The declaration assigns a name, a sort (i.e., type), and for function
    the sort (i.e., type) of each of its arguments. Note that, in SMT,
    a constant is a function with 0 arguments.
    """

    def name(self):
        """Return the name of the function declaration `self`.

        >>> f = Function('f', IntSort(), IntSort())
        >>> f.name()
        'f'
        >>> isinstance(f.name(), str)
        True
        """
        return str(self.ast)

    def arity(self):
        """Return the number of arguments of a function declaration.
        If `self` is a constant, then `self.arity()` is 0.

        >>> f = Function('f', IntSort(), RealSort(), BoolSort())
        >>> f.arity()
        2
        """
        return self.ast.getSort().getFunctionArity()

    def domain(self, i):
        """Return the sort of the argument `i` of a function declaration.
        This method assumes that `0 <= i < self.arity()`.

        >>> f = Function('f', IntSort(), RealSort(), BoolSort())
        >>> f.domain(0)
        Int
        >>> f.domain(1)
        Real
        """
        return _to_sort_ref(self.ast.getSort().getFunctionDomainSorts()[i], self.ctx)

    def range(self):
        """Return the sort of the range of a function declaration.
        For constants, this is the sort of the constant.

        >>> f = Function('f', IntSort(), RealSort(), BoolSort())
        >>> f.range()
        Bool
        """
        return _to_sort_ref(self.ast.getSort().getFunctionCodomainSort(), self.ctx)

    def __call__(self, *args):
        """Create an SMT application expression using the function `self`,
        and the given arguments.

        The arguments must be SMT expressions. This method assumes that
        the sorts of the elements in `args` match the sorts of the
        domain. Limited coercion is supported.  For example, if
        args[0] is a Python integer, and the function expects a SMT
        integer, then the argument is automatically converted into a
        SMT integer.

        >>> f = Function('f', IntSort(), RealSort(), BoolSort())
        >>> x = Int('x')
        >>> y = Real('y')
        >>> f(x, y)
        f(x, y)
        >>> f(x, x)
        f(x, ToReal(x))
        """
        return _higherorder_apply(self, args, Kind.APPLY_UF)


def _higherorder_apply(func, args, kind):
    """Create an SMT application from a FuncDeclRef and a kind of application"""
    args = _get_args(args)
    num = len(args)
    if debugging():
        _assert(
            num == func.arity(),
            "Incorrect number of arguments to %s" % func,
        )
    _args = []
    for i in range(num):
        tmp = func.domain(i).cast(args[i])
        _args.append(tmp.as_ast())
    return _to_expr_ref(func.ctx.solver.mkTerm(kind, func.ast, *_args), func.ctx)


def is_func_decl(a):
    """Return `True` if `a` is an SMT function declaration.

    >>> f = Function('f', IntSort(), IntSort())
    >>> is_func_decl(f)
    True
    >>> x = Real('x')
    >>> is_func_decl(x)
    False
    """
    return isinstance(a, FuncDeclRef)


def Function(name, *sig):
    """Create a new SMT uninterpreted function with the given sorts.

    >>> f = Function('f', IntSort(), IntSort())
    >>> f(f(0))
    f(f(0))
    """
    sig = _get_args(sig)
    if debugging():
        _assert(len(sig) > 0, "At least two arguments expected")
    arity = len(sig) - 1
    rng = sig[arity]
    if debugging():
        _assert(is_sort(rng), "SMT sort expected")
    ctx = rng.ctx
    sort = ctx.solver.mkFunctionSort([sig[i].ast for i in range(arity)], rng.ast)
    e = ctx.get_var(name, _to_sort_ref(sort, ctx))
    return FuncDeclRef(e, ctx)


def FreshFunction(*sig):
    """Create a new fresh SMT uninterpreted function with the given sorts.

    >>> f = FreshFunction(IntSort(), IntSort())
    >>> x = Int('x')
    >>> solve([f(x) != f(x)])
    no solution
    """
    sig = _get_args(sig)
    if debugging():
        _assert(len(sig) > 0, "At least two arguments expected")
    arity = len(sig) - 1
    rng = sig[arity]
    if debugging():
        _assert(is_sort(rng), "SMT sort expected")
    ctx = rng.ctx
    sort = ctx.solver.mkFunctionSort([sig[i].ast for i in range(arity)], rng.ast)
    name = ctx.next_fresh(sort, "freshfn")
    return Function(name, *sig)


#########################################
#
# Expressions
#
#########################################


def _to_expr_ref(a, ctx, r=None):
    """Construct the correct ExprRef subclass for `a`

    a may be a base Term or a ExprRef.

    Based on the underlying sort of a.

    >>> _to_expr_ref(BoolVal(True), main_ctx())
    True
    """
    if isinstance(a, ExprRef):
        ast = a.ast
        if r is None:
            r = a.reverse_children
    elif isinstance(a, pc.Term):
        if r is None:
            r = False
        ast = a
    else:
        raise SMTException("Non-term/expression given to _to_expr_ref")
    if ast.getKind() in [Kind.FORALL, Kind.EXISTS, Kind.LAMBDA]:
        return QuantifierRef(ast, ctx, r)
    sort = ast.getSort()
    if sort.isBoolean():
        return BoolRef(ast, ctx, r)
    if sort.isInteger():
        if ast.getKind() == Kind.CONST_INTEGER:
            return IntNumRef(ast, ctx, r)
        return ArithRef(ast, ctx, r)
    if sort.isReal():
        if ast.getKind() == Kind.CONST_RATIONAL:
            return RatNumRef(ast, ctx, r)
        return ArithRef(ast, ctx, r)
    if sort.isBitVector():
        if ast.getKind() == Kind.CONST_BITVECTOR:
            return BitVecNumRef(ast, ctx, r)
        else:
            return BitVecRef(ast, ctx, r)
    if sort.isFiniteField():
        if ast.getKind() == Kind.CONST_FINITE_FIELD:
            return FiniteFieldNumRef(ast, ctx, r)
        else:
            return FiniteFieldRef(ast, ctx, r)
    if sort.isFloatingPoint():
        if ast.getKind() == Kind.CONST_FLOATINGPOINT:
            return FPNumRef(a, ctx)
        else:
            return FPRef(a, ctx)
    if sort.isRoundingMode():
        return FPRMRef(a, ctx)
    if sort.isArray():
        return ArrayRef(ast, ctx, r)
    if sort.isSet():
        return SetRef(ast, ctx, r)
    if sort.isString():
        return StringRef(ast, ctx, r)
    if sort.isSequence():
        return SeqRef(ast, ctx, r)
<<<<<<< HEAD
=======
    if sort.isFunction():
        return FuncDeclRef(ast, ctx, r)
>>>>>>> c1c83ba3
    return ExprRef(ast, ctx, r)


def _coerce_expr_merge(s, a):
    """Return a sort common to the sort `s` and the term `a`'s sort

    >>> a = Int('a')
    >>> b = Real('b')
    >>> _coerce_expr_merge(None, a)
    Int
    >>> _coerce_expr_merge(RealSort(), a)
    Real
    >>> _coerce_expr_merge(IntSort(), b)
    Real
    """
    if is_expr(a):
        s1 = a.sort()
        if s is None:
            return s1
        if s1.eq(s):
            return s
        elif s.subsort(s1):
            return s1
        elif s1.subsort(s):
            return s
        else:
            if debugging():
                _assert(s1.ctx == s.ctx, "context mismatch")
                _assert(False, "sort mismatch")
    else:
        return s


def _coerce_exprs(a, b, ctx=None):
    """Return a sort common to that of `a` and `b`.

    Used in binary term-maker functions.

    >>> a = Int('a')
    >>> b = Real('b')
    >>> _coerce_exprs(a, b)
    (ToReal(a), b)
    >>> _coerce_exprs(True, False)
    (True, False)
    >>> _coerce_exprs(1.1, 4)
    (11/10, ToReal(4))
    >>> try:
    ...  _coerce_exprs(1.1, {})
    ... except SMTException as e:
    ...  print("failed: %s" % e)
    failed: Python bool, int, long or float expected
    """
    if not is_expr(a) and not is_expr(b):
        a = _py2expr(a, ctx)
        b = _py2expr(b, ctx)
    s = None
    s = _coerce_expr_merge(s, a)
    s = _coerce_expr_merge(s, b)
    a = s.cast(a)
    b = s.cast(b)
    return (a, b)


def _coerce_expr_list(alist, ctx=None):
    """Return a sort common to all items in the list.

    Used in n-ary term-maker functions.

    >>> a = Int('a')
    >>> b = Real('b')
    >>> _coerce_expr_list([a, b])
    [ToReal(a), b]
    >>> _coerce_expr_list([True, False])
    [True, False]
    """
    assert len(alist) > 0
    has_expr = False
    for a in alist:
        if is_expr(a):
            has_expr = True
            break
    if not has_expr:
        alist = [_py2expr(a, ctx) for a in alist]
    s = ft.reduce(_coerce_expr_merge, alist, None)
    assert s is not None
    return [s.cast(a) for a in alist]


def _nary_kind_builder(kind, *args):
    """Helper for defining n-ary builders where args can represent a list of
    expressions, either as a python list or tuple, or as a var-arg sequence of
    expressions.

    The args list can also terminate in a context, which will be used if
    present. If missing, then a context will be infered from the other
    arguments.
    """
    last_arg = None
    if len(args) > 0:
        last_arg = args[-1]
    if isinstance(last_arg, Context):
        ctx = args[-1]
        args = args[:-1]
    elif len(args) == 1 and (isinstance(args[0], list) or isinstance(args[0], tuple)):
        ctx = args[0][0]
        args = list(args[0])
    else:
        ctx = None
    args = _get_args(args)
    ctx = _get_ctx(_ctx_from_ast_arg_list(args, ctx))
    if debugging():
        _assert(
            ctx is not None,
            "At least one of the arguments must be an SMT expression",
        )
    args = _coerce_expr_list(args, ctx)
    return _to_expr_ref(ctx.solver.mkTerm(kind, *[a.ast for a in args]), ctx)


def is_expr(a):
    """Return `True` if `a` is an SMT expression.

    >>> a = Int('a')
    >>> is_expr(a)
    True
    >>> is_expr(a + 1)
    True
    >>> is_expr(IntSort())
    False
    >>> is_expr(1)
    False
    >>> is_expr(IntVal(1))
    True
    >>> x = Int('x')
    """
    return isinstance(a, ExprRef)


def is_app(a):
    """Return `True` if `a` is an SMT function application.

    Note that, constants are function applications with 0 arguments.

    >>> a = Int('a')
    >>> is_app(a)
    True
    >>> is_app(a + 1)
    True
    >>> is_app(IntSort())
    False
    >>> is_app(1)
    False
    >>> is_app(IntVal(1))
    True
    >>> x = Int('x')
    """
    # Change later for quantifiers
    return is_expr(a)


def is_const(a):
    """Return `True` if `a` is SMT constant/variable expression.

    These include:
        * concrete (i.e. literal, or non-symbolic) values
        * declared constants
    These do not include:
        * bound variables
        * quantified formulae
        * applied operators

    >>> a = Int('a')
    >>> is_const(a)
    True
    >>> is_const(a + 1)
    False
    >>> is_const(1)
    False
    >>> is_const(IntVal(1))
    True
    >>> x = Int('x')
    """
    return is_expr(a) and a.ast.getKind() in [
        Kind.CONST_BOOLEAN,
        Kind.CONST_BITVECTOR,
        Kind.CONST_FLOATINGPOINT,
        Kind.CONST_RATIONAL,
        Kind.CONST_INTEGER,
        Kind.SET_EMPTY,
        Kind.SET_UNIVERSE,
        Kind.CONSTANT,
    ]


def is_var(a):
    """Return `True` if `a` is bound variable.

    >>> x = Int('x')
    >>> is_var(x)
    False
    >>> is_const(x)
    True
    >>> is_var(BoolSort())
    False
    """
    if not is_expr(a):
        return False
    k = a.ast.getKind()
    return k == Kind.VARIABLE


def is_app_of(a, k):
    """Return `True` if `a` is an application of the given kind `k`.

    >>> x = Int('x')
    >>> n = x + 1
    >>> is_app_of(n, Kind.ADD)
    True
    >>> is_app_of(n, Kind.MULT)
    False
    """
    return is_expr(a) and a.ast.getKind() == k


def If(a, b, c, ctx=None):
    """Create an SMT if-then-else expression.

    >>> x = Int('x')
    >>> y = Int('y')
    >>> max = If(x > y, x, y)
    >>> max
    If(x > y, x, y)
    >>> If(True, 1, 0, main_ctx())
    If(True, 1, 0)
    """
    ctx = _get_ctx(_ctx_from_ast_arg_list([a, b, c], ctx))
    s = BoolSort(ctx)
    a = s.cast(a)
    b, c = _coerce_exprs(b, c, ctx)
    if debugging():
        _assert(a.ctx == b.ctx, "Context mismatch")
    return _to_expr_ref(ctx.solver.mkTerm(Kind.ITE, a.ast, b.ast, c.ast), ctx)


def Distinct(*args):
    """Create an SMT distinct expression.

    >>> x = Int('x')
    >>> y = Int('y')
    >>> Distinct(x, y)
    x != y
    >>> z = Int('z')
    >>> Distinct(x, y, z)
    Distinct(x, y, z)
    """
    args = _get_args(args)
    ctx = _ctx_from_ast_arg_list(args)
    if debugging():
        _assert(
            ctx is not None, "At least one of the arguments must be an SMT expression"
        )
    args = _coerce_expr_list(args, ctx)
    return BoolRef(ctx.solver.mkTerm(Kind.DISTINCT, *[a.ast for a in args]), ctx)


def Const(name, sort):
    """Create a constant of the given sort.

    >>> Const('x', IntSort())
    x
    """
    if debugging():
        _assert(isinstance(sort, SortRef), "SMT sort expected")
    ctx = sort.ctx
    e = ctx.get_var(name, sort)
    return _to_expr_ref(e, ctx)


def Consts(names, sort):
    """Create several constants of the given sort.

    `names` is a string containing the names of all constants to be created.
    Blank spaces separate the names of different constants.

    >>> x, y, z = Consts('x y z', IntSort())
    >>> x + y + z
    x + y + z
    """
    if isinstance(names, str):
        names = names.split(" ")
    return [Const(name, sort) for name in names]


def FreshConst(sort, prefix="c"):
    """Create a fresh constant of a specified sort

    >>> x = FreshConst(BoolSort(), prefix="test")
    >>> y = FreshConst(BoolSort(), prefix="test")
    >>> x.eq(y)
    False
    """
    ctx = sort.ctx
    name = ctx.next_fresh(sort, prefix)
    return Const(name, sort)


#########################################
#
# Booleans
#
#########################################


class BoolSortRef(SortRef):
    """Boolean sort."""

    def cast(self, val):
        """Try to cast `val` as a Boolean.

        >>> x = BoolSort().cast(True)
        >>> x
        True
        >>> is_expr(x)
        True
        >>> is_expr(True)
        False
        >>> x.sort()
        Bool
        >>> try:
        ...   BoolSort().cast(Int('y'))
        ... except SMTException as ex:
        ...   print("failed")
        failed
        >>> try:
        ...   BoolSort().cast(1)
        ... except SMTException as ex:
        ...   print("failed")
        failed
        """
        if isinstance(val, bool):
            return BoolVal(val, self.ctx)
        # cast length-1 bit-vectors to booleans
        if is_bv(val) and val.size() == 1:
            return val == BitVecVal(1, 1, self.ctx)
        if debugging():
            if not is_expr(val):
                _assert(
                    is_expr(val),
                    "True, False or SMT Boolean expression expected. Received %s of type %s"
                    % (val, type(val)),
                )
            if not self.eq(val.sort()):
                _assert(
                    self.eq(val.sort()),
                    "Value cannot be converted into an SMT Boolean value",
                )
        return val

    def subsort(self, other):
        return isinstance(other, ArithSortRef)

    def is_int(self):
        """Return `True` if `self` is of the sort Integer.

        >>> x = IntSort()
        >>> x.is_int()
        True
        >>> x = RealSort()
        >>> x.is_int()
        False
        >>> x = BoolSort()
        >>> x.is_int()
        True
        """
        return True

    def is_bool(self):
        """Return `True` if `self` is of the sort Boolean.

        >>> x = BoolSort()
        >>> x.is_bool()
        True
        """
        return True


class BoolRef(ExprRef):
    """All Boolean expressions are instances of this class."""

    def sort(self):
        return _sort(self.ctx, self.ast)

    def __rmul__(self, other):
        """
        >>> x = Real("x")
        >>> x * BoolVal(True)
        If(True, x, 0)
        """
        return self * other

    def __mul__(self, other):
        """Create the SMT expression `self * other`.

        >>> x = Real("x")
        >>> BoolVal(True) * x
        If(True, x, 0)
        """
        if other == 1:
            return self
        if other == 0:
            return 0
        return If(self, other, 0)


def is_bool(a):
    """Return `True` if `a` is an SMT Boolean expression.

    >>> p = Bool('p')
    >>> is_bool(p)
    True
    >>> q = Bool('q')
    >>> is_bool(And(p, q))
    True
    >>> x = Real('x')
    >>> is_bool(x)
    False
    >>> is_bool(x == 0)
    True
    """
    return isinstance(a, BoolRef)


def is_true(a):
    """Return `True` if `a` is the SMT true expression.

    >>> p = Bool('p')
    >>> is_true(p)
    False
    >>> x = Real('x')
    >>> is_true(x == 0)
    False
    >>> # True is a Python Boolean expression
    >>> is_true(True)
    False
    """
    return is_app_of(a, Kind.CONST_BOOLEAN) and a.ast == a.ctx.solver.mkTrue()


def is_false(a):
    """Return `True` if `a` is the SMT false expression.

    >>> p = Bool('p')
    >>> is_false(p)
    False
    >>> is_false(False)
    False
    >>> is_false(BoolVal(False))
    True
    """
    return is_app_of(a, Kind.CONST_BOOLEAN) and a.ast == a.ctx.solver.mkFalse()


def is_and(a):
    """Return `True` if `a` is an SMT and expression.

    >>> p, q = Bools('p q')
    >>> is_and(And(p, q))
    True
    >>> is_and(Or(p, q))
    False
    """
    return is_app_of(a, Kind.AND)


def is_or(a):
    """Return `True` if `a` is an SMT or expression.

    >>> p, q = Bools('p q')
    >>> is_or(Or(p, q))
    True
    >>> is_or(And(p, q))
    False
    """
    return is_app_of(a, Kind.OR)


def is_implies(a):
    """Return `True` if `a` is an SMT implication expression.

    >>> p, q = Bools('p q')
    >>> is_implies(Implies(p, q))
    True
    >>> is_implies(And(p, q))
    False
    """
    return is_app_of(a, Kind.IMPLIES)


def is_xor(a):
    """Return `True` if `a` is an SMT XOR expression.

    >>> p, q = Bools('p q')
    >>> is_xor(Xor(p, q))
    True
    >>> is_xor(And(p, q))
    False
    """
    return is_app_of(a, Kind.XOR)


def is_not(a):
    """Return `True` if `a` is an SMT not expression.

    >>> p = Bool('p')
    >>> is_not(p)
    False
    >>> is_not(Not(p))
    True
    """
    return is_app_of(a, Kind.NOT)


def is_eq(a):
    """Return `True` if `a` is an SMT equality expression.

    >>> x, y = Ints('x y')
    >>> is_eq(x == y)
    True
    """
    return is_app_of(a, Kind.EQUAL)


def is_distinct(a):
    """Return `True` if `a` is an SMT distinct expression.

    >>> x, y, z = Ints('x y z')
    >>> is_distinct(x == y)
    False
    >>> is_distinct(Distinct(x, y, z))
    True
    """
    return is_app_of(a, Kind.DISTINCT)


def BoolSort(ctx=None):
    """Return the Boolean SMT sort. If `ctx=None`, then the global context is used.

    >>> BoolSort()
    Bool
    >>> p = Const('p', BoolSort())
    >>> is_bool(p)
    True
    >>> r = Function('r', IntSort(), IntSort(), BoolSort())
    >>> r(0, 1)
    r(0, 1)
    >>> is_bool(r(0, 1))
    True
    """
    ctx = _get_ctx(ctx)
    return BoolSortRef(ctx.solver.getBooleanSort(), ctx)


def BoolVal(val, ctx=None):
    """Return the Boolean value `True` or `False`. If `ctx=None`, then the
    global context is used.

    >>> BoolVal(True)
    True
    >>> is_true(BoolVal(True))
    True
    >>> is_true(True)
    False
    >>> is_false(BoolVal(False))
    True
    """
    ctx = _get_ctx(ctx)
    if not val:
        return BoolRef(ctx.solver.mkFalse(), ctx)
    else:
        return BoolRef(ctx.solver.mkTrue(), ctx)


def Bool(name, ctx=None):
    """Return a Boolean constant named `name`. If `ctx=None`, then the global context is used.

    >>> p = Bool('p')
    >>> q = Bool('q')
    >>> And(p, q)
    And(p, q)
    """
    ctx = _get_ctx(ctx)
    e = ctx.get_var(name, BoolSort(ctx))
    return BoolRef(e, ctx)


def Bools(names, ctx=None):
    """Return a tuple of Boolean constants.

    `names` is a single string containing all names separated by blank spaces.
    If `ctx=None`, then the global context is used.

    >>> p, q, r = Bools('p q r')
    >>> And(p, Or(q, r))
    And(p, Or(q, r))
    """
    ctx = _get_ctx(ctx)
    if isinstance(names, str):
        names = names.split(" ")
    return [Bool(name, ctx) for name in names]


def BoolVector(prefix, sz, ctx=None):
    """Return a list of Boolean constants of size `sz`.

    The constants are named using the given prefix.
    If `ctx=None`, then the global context is used.

    >>> P = BoolVector('p', 3)
    >>> P
    [p__0, p__1, p__2]
    >>> And(P)
    And(p__0, p__1, p__2)
    """
    return [Bool("%s__%s" % (prefix, i)) for i in range(sz)]


def FreshBool(prefix="b", ctx=None):
    """Return a fresh Boolean constant in the given context using the given prefix.

    If `ctx=None`, then the global context is used.

    >>> b1 = FreshBool()
    >>> b2 = FreshBool()
    >>> eq(b1, b2)
    False
    """
    ctx = _get_ctx(ctx)
    sort = BoolSort(ctx)
    name = ctx.next_fresh(sort, prefix)
    return Bool(name, ctx)


def Implies(a, b, ctx=None):
    """Create an SMT implies expression.

    >>> p, q = Bools('p q')
    >>> Implies(p, q)
    Implies(p, q)
    """
    ctx = _get_ctx(_ctx_from_ast_arg_list([a, b], ctx))
    s = BoolSort(ctx)
    a = s.cast(a)
    b = s.cast(b)
    return BoolRef(ctx.solver.mkTerm(Kind.IMPLIES, a.as_ast(), b.as_ast()), ctx)


def Xor(a, b, ctx=None):
    """Create an SMT Xor expression.

    >>> p, q = Bools('p q')
    >>> Xor(p, q)
    Xor(p, q)
    """
    ctx = _get_ctx(_ctx_from_ast_arg_list([a, b], ctx))
    s = BoolSort(ctx)
    a = s.cast(a)
    b = s.cast(b)
    return BoolRef(ctx.solver.mkTerm(Kind.XOR, a.as_ast(), b.as_ast()), ctx)


def Not(a, ctx=None):
    """Create an SMT not expression or probe.

    >>> p = Bool('p')
    >>> Not(Not(p))
    Not(Not(p))
    """
    ctx = _get_ctx(_ctx_from_ast_arg_list([a], ctx))
    s = BoolSort(ctx)
    a = s.cast(a)
    return BoolRef(ctx.solver.mkTerm(Kind.NOT, a.as_ast()), ctx)


def mk_not(a):
    """Negate a boolean expression.
    Strips a negation if one is already present

    >>> x = Bool('x')
    >>> mk_not(x)
    Not(x)
    >>> mk_not(mk_not(x))
    x
    """
    if is_not(a):
        return a.arg(0)
    else:
        return Not(a)


def And(*args):
    """Create an SMT and-expression or and-probe.

    >>> p, q, r = Bools('p q r')
    >>> And(p, q, r)
    And(p, q, r)
    >>> And(p, q, r, main_ctx())
    And(p, q, r)
    >>> P = BoolVector('p', 5)
    >>> And(P)
    And(p__0, p__1, p__2, p__3, p__4)
    """
    return _nary_kind_builder(Kind.AND, *args)


def Or(*args):
    """Create an SMT or-expression or or-probe.

    >>> p, q, r = Bools('p q r')
    >>> Or(p, q, r)
    Or(p, q, r)
    >>> Or(p, q, r, main_ctx())
    Or(p, q, r)
    >>> P = BoolVector('p', 5)
    >>> Or(P)
    Or(p__0, p__1, p__2, p__3, p__4)
    """
    return _nary_kind_builder(Kind.OR, *args)


#########################################
#
# Strings and Sequences
#
#########################################


class SeqSortRef(SortRef):
    def is_string(self):
        """Determine if sort is a string

        >>> s = StringSort()
        >>> s.is_string()
        True
        >>> s = SeqSort(IntSort())
        >>> s.is_string()
        False
        """
        return isinstance(self, StringSortRef)

<<<<<<< HEAD
=======
    def elem_sort(self):
        """Get the element sort for this sequence

        >>> SeqSort(IntSort()).elem_sort()
        Int
        >>> SeqSort(SeqSort(IntSort())).elem_sort()
        (Seq Int)
        """
        return _to_sort_ref(self.ast.getSequenceElementSort(), self.ctx)

>>>>>>> c1c83ba3

class SeqRef(ExprRef):
    """Sequence Expressions"""

    def __add__(self, other):
        """Concatenation of two sequences.

        >>> s,t = Consts('s t',SeqSort(RealSort()))
        >>> s+t
        Concat(s, t)
        >>> (s+t).sort()
        (Seq Real)
        """
        return Concat(self, other)

    def __radd__(self, other):
        return Concat(other, self)

    def __getitem__(self, i):
        """Return the SMT expression `self[arg]`

        >>> seq = Const('seq',SeqSort(IntSort()))
        >>> seq[0]
        seq [] 0
        >>> seq[0].sort()
        Int
        """
        if _is_int(i):
            i = IntVal(i, self.ctx)
        return _to_expr_ref(
            self.ctx.solver.mkTerm(Kind.SEQ_NTH, self.ast, i.ast), self.ctx
        )

    def at(self, i):
        """Return the sequence at index i

        >>> seq = Const('seq',SeqSort(IntSort()))
        >>> seq.at(0)
        At(seq, 0)
        >>> seq.at(0).sort()
        (Seq Int)
        """
        if _is_int(i):
            i = IntVal(i, self.ctx)
        return SeqRef(self.ctx.solver.mkTerm(Kind.SEQ_AT, self.ast, i.ast), self.ctx)

    def is_string(self):
        return isinstance(self, StringRef)

    def as_string(self):
        """Return a string representation of sequence expression.

        >>> s = Unit(IntVal(1)) + Unit(IntVal(2))
        >>> s.as_string()
        '(str.++ (seq.unit 1) (seq.unit 2))'
        >>> x = Unit(RealVal(1.5))
        >>> print(x.as_string())
        (seq.unit (/ 3 2))
        """
        if self.is_string_value():
            return self.ast.getStringValue()
        return str(self.ast)

    def is_string_value(self):
        """Return True if self is a string value

        >>> s = String('s')
        >>> s.is_string_value()
        False
        >>> t = StringVal('t')
        >>> t.is_string_value()
        True
        """
        return self.is_string() and self.ast.getKind() == Kind.CONST_STRING


# Here strings are implemented as a subclass of sequences, while in z3 a string is a sequence of characters.
# In SMTLIB (and cvc5) there is no sort for characters, and strings and sequences are implemented separately.
# However, there are certain similarities which are implemented using inheritance.


class StringSortRef(SeqSortRef):
    """String sort."""

    def cast(self, val):
        """Try to cast `val` as a String.

        >>> string_sort = StringSort()
        >>> string_sort.cast(10)
        "10"
        >>> string_sort.cast('hello')
        "hello"
        >>> string_sort.cast(10.5)
        "10.5"
        >>> string_sort.cast(RealVal(1.5))
        "3/2"
        >>> string_sort.cast(RealVal(1.5)).sort()
        String
        """
        if is_expr(val):
            if debugging():
                _assert(self.ctx == val.ctx, "Context mismatch")
            val_s = val.sort()
            if self.eq(val_s):
                return val
            if is_arith_sort(val_s) and _is_numeral(val.ctx, val.ast):
                return StringVal(val.as_string())
            if debugging():
                _assert(False, "SMT String/Integer/Real expression expected")
        else:
            return StringVal(str(val))


class StringRef(SeqRef):
    """String expressions"""

    def __getitem__(self, i):
        """Return string character at i

        >>> StringVal("hello")[0]
        At("hello", 0)
        >>> simplify(StringVal("hello")[0])
        "h"
        """
        if isinstance(i, int):
            i = IntVal(i, self.ctx)
        return StringRef(
            self.ctx.solver.mkTerm(Kind.STRING_CHARAT, self.ast, i.ast), self.ctx
        )

    def at(self, i):
        return self.__getitem__(i)

    def __le__(self, other):
        """Create the SMT expression `self <= other` based on a lexiographic ordering.

        >>> s,t = Strings('s t')
        >>> s <= t
        s <= t
        """
        return BoolRef(
            self.ctx.solver.mkTerm(Kind.STRING_LEQ, self.ast, other.ast), self.ctx
        )

    def __lt__(self, other):
        """Create the SMT expression `self < other` based on a lexiographic ordering.

        >>> s,t = Strings('s t')
        >>> s < t
        s < t
        """
        return BoolRef(
            self.ctx.solver.mkTerm(Kind.STRING_LT, self.ast, other.ast), self.ctx
        )

    def __ge__(self, other):
        """Create the SMT expression `other <= self` based on a lexiographic ordering.

        >>> s,t = Strings('s t')
        >>> s >= t
        t <= s
        """
        return BoolRef(
            self.ctx.solver.mkTerm(Kind.STRING_LEQ, other.ast, self.ast), self.ctx
        )

    def __gt__(self, other):
        """Create the SMT expression `other < self` based on a lexiographic ordering.

        >>> s,t = Strings('s t')
        >>> s > t
        t < s
        """
        return BoolRef(
            self.ctx.solver.mkTerm(Kind.STRING_LT, other.ast, self.ast), self.ctx
        )


def StringSort(ctx=None):
    """Return the string sort in the given context. If `ctx=None`, then the global context is used.

    >>> StringSort()
    String
    >>> a = Const('a', StringSort())
    >>> a.sort() == StringSort()
    True
    """
    ctx = _get_ctx(ctx)
    return StringSortRef(ctx.solver.getStringSort(), ctx)


def String(name, ctx=None):
    """Return a string constant named `name`. If `ctx=None`, then the global context is used.

    >>> s = String('s')
    >>> s.sort()
    String
    """
    ctx = _get_ctx(ctx)
    e = ctx.get_var(name, StringSort(ctx))
    return StringRef(e, ctx)


def Strings(names, ctx=None):
    """Return a tuple of string constants.

    >>> x, y, z = Strings('x y z')
    >>> Concat(x,y,z)
    +(x, y, z)
    >>> Concat(x,y,z).sort()
    String
    """
    ctx = _get_ctx(ctx)
    if isinstance(names, str):
        names = names.split(" ")
    return [String(name, ctx) for name in names]


def SeqSort(s):
    """Create a sequence sort over elements provided in the argument
    >>> s = SeqSort(IntSort())
    >>> s == Unit(IntVal(1)).sort()
    True
    """
    return SeqSortRef(s.ctx.solver.mkSequenceSort(s.ast), s.ctx)


def Empty(s):
    """Create the empty sequence of the given sort

    >>> e = Empty(StringSort())
    >>> e2 = StringVal("")
    >>> print(e.eq(e2))
    True
    >>> e3 = Empty(SeqSort(IntSort()))
    >>> print(e3)
<<<<<<< HEAD
    (as seq.empty (Seq (Seq Int)))()
=======
    (as seq.empty (Seq Int))()
>>>>>>> c1c83ba3
    """
    if isinstance(s, ReSortRef):
        return ReRef(s.ctx.solver.mkRegexpNone(), s.ctx)
    if isinstance(s, StringSortRef):
        return StringRef(s.ctx.solver.mkString(""), s.ctx)
<<<<<<< HEAD
    return _to_expr_ref(s.ctx.solver.mkEmptySequence(s.ast), s.ctx)
=======
    return _to_expr_ref(s.ctx.solver.mkEmptySequence(s.elem_sort().ast), s.ctx)
>>>>>>> c1c83ba3


def is_seq(a):
    """Return `True` if `a` is a sequence expression.

    >>> print (is_seq(Unit(IntVal(0))))
    True
    >>> print (is_seq(StringVal("abc")))
    True
    """
    return isinstance(a, SeqRef)


def is_string(a):
    """Return `True` if `a` is a string expression.

    >>> x = Int('x')
    >>> a = String('a')
    >>> is_string(x)
    False
    >>> is_string(a)
    True
    """
    return isinstance(a, StringRef)


def is_string_value(a):
    """Return True if a is a string constant expression

    >>> print (is_string_value(StringVal("a")))
    True
    >>> print (is_string_value(StringVal("a") + StringVal("b")))
    False
    """
    return is_string(a) and a.is_string_value()


def Unit(a):
    """Create a singleton sequence

    >>> i = Unit(IntVal(1))
    >>> i.sort()
    (Seq Int)
    """
    return SeqRef(a.ctx.solver.mkTerm(Kind.SEQ_UNIT, a.ast), a.ctx)


def StringVal(val, ctx=None):
    """Return an SMT String value.

    `val` is a string value
     If `ctx=None`, then the global context is used.

    >>> StringVal('hello')
    "hello"
    >>> StringVal('hello').sort()
    String
    """
    ctx = _get_ctx(ctx)
    return StringRef(ctx.solver.mkString(str(val)), ctx)


def Length(s, ctx=None):
    """obtain the length of a string or sequence s

    >>> s = StringVal('s')
    >>> l = Length(s)
    >>> simplify(l)
    1
    """
    s = _py2expr(s)
    ctx = _get_ctx(ctx)
    return ArithRef(ctx.solver.mkTerm(Kind.SEQ_LENGTH, s.ast), ctx)


def SubString(s, offset, length, ctx=None):
    """Extract substring starting at offset of size length

    >>> simplify(SubString('hello',3,2))
    "lo"
    >>> simplify(SubString(StringVal('hello'),3,2))
    "lo"
    """
    ctx = _get_ctx(ctx)
    s = _py2expr(s)
    offset = _py2expr(offset)
    length = _py2expr(length)
    return StringRef(
        ctx.solver.mkTerm(Kind.STRING_SUBSTR, s.ast, offset.ast, length.ast), ctx
    )


def SubSeq(s, offset, length):
    """Extract subsequence starting at offset

    >>> seq = Concat(Unit(IntVal(1)),Unit(IntVal(2)))
    >>> simplify(SubSeq(seq,1,1))
    (seq.unit 2)()
    >>> simplify(SubSeq(seq,1,0))
    (as seq.empty (Seq Int))()
    """
    s = _py2expr(s)
    offset = _py2expr(offset)
    length = _py2expr(length)
    return SeqRef(
        s.ctx.solver.mkTerm(Kind.SEQ_EXTRACT, s.ast, offset.ast, length.ast), s.ctx
    )


def SeqUpdate(s, t, i):
    """Update a sequence s by replacing its content starting at index i with sequence t.

    >>> lst = Unit(IntVal(1)) + Unit(IntVal(2)) + Unit(IntVal(3))
    >>> simplify(lst)
    (seq.++ (seq.unit 1) (seq.unit 2) (seq.unit 3))()
    >>> simplify(SeqUpdate(lst,Unit(IntVal(4)),2))
    (seq.++ (seq.unit 1) (seq.unit 2) (seq.unit 4))()
    >>> simplify(SeqUpdate(lst,Unit(IntVal(1)),4))
    (seq.++ (seq.unit 1) (seq.unit 2) (seq.unit 3))()
    """
    i = _py2expr(i)
    return SeqRef(t.ctx.solver.mkTerm(Kind.SEQ_UPDATE, s.ast, i.ast, t.ast), t.ctx)


def Full(ctx=None):
    """Create the regular expression that accepts the universal language

    >>> e = Full()
    >>> print(e)
    Full()
    >>> s = String('s')
    >>> simplify(InRe(s,e))
    True
    """
    ctx = _get_ctx(ctx)
    return ReRef(ctx.solver.mkRegexpAll(), ctx)


def Contains(a, b, ctx=None):
    """check if a contains b

    >>> simplify(Contains('ab','a'))
    True
    >>> a,b,c = Strings("a b c")
    >>> s = Contains(a+b+c,b)
    >>> simplify(s)
    True
    """
    ctx = _get_ctx(ctx)
    a = _py2expr(a)
    b = _py2expr(b)
    if is_string(a) and is_string(b):
        return BoolRef(ctx.solver.mkTerm(Kind.STRING_CONTAINS, a.ast, b.ast), ctx)
    return BoolRef(ctx.solver.mkTerm(Kind.SEQ_CONTAINS, a.ast, b.ast), ctx)


def PrefixOf(a, b, ctx=None):
    """check if a is a prefix of b

    >>> s1 = PrefixOf("ab","abc")
    >>> simplify(s1)
    True
    >>> s2 = PrefixOf("bc","abc")
    >>> simplify(s2)
    False
    """
    ctx = _get_ctx(ctx)
    a = _py2expr(a)
    b = _py2expr(b)
    if is_string(a) and is_string(b):
        return BoolRef(ctx.solver.mkTerm(Kind.STRING_PREFIX, a.ast, b.ast), ctx)
    return BoolRef(ctx.solver.mkTerm(Kind.SEQ_PREFIX, a.ast, b.ast), ctx)


def SuffixOf(a, b, ctx=None):
    """check if a is a suffix of b

    >>> s1 = SuffixOf("ab","abc")
    >>> simplify(s1)
    False
    >>> s2 = SuffixOf("bc","abc")
    >>> simplify(s2)
    True
    """
    ctx = _get_ctx(ctx)
    a = _py2expr(a)
    b = _py2expr(b)
    if is_string(a) and is_string(b):
        return BoolRef(ctx.solver.mkTerm(Kind.STRING_SUFFIX, a.ast, b.ast), ctx)
    return BoolRef(ctx.solver.mkTerm(Kind.SEQ_SUFFIX, a.ast, b.ast), ctx)


def IndexOf(s, substr, offset=None):
    """retrieves the index of substr in s starting at offset, if offset is missing retrieves the first occurence

    >>> simplify(IndexOf("abcabc", "bc"))
    1
    >>> simplify(IndexOf("abcabc", "bc", 0))
    1
    >>> simplify(IndexOf("abcabc", "bc", 2))
    4
    """
    if offset is None:
        offset = IntVal(0)
    s = _py2expr(s)
    substr = _py2expr(substr)
    ctx = _get_ctx(None)
    if _is_int(offset):
        offset = IntVal(offset, ctx)
    if is_string(s) and is_string(substr):
        return ArithRef(
            ctx.solver.mkTerm(Kind.STRING_INDEXOF, s.ast, substr.ast, offset.ast), ctx
        )
    return ArithRef(
        ctx.solver.mkTerm(Kind.SEQ_INDEXOF, s.ast, substr.ast, offset.ast), ctx
    )


def Replace(s, src, dst):
    """Replace the first occurence of src with dst in s

    >>> simplify(Replace('hello','l','?'))
    "he?lo"
    >>> seq = Concat(Unit(IntVal(1)),Unit(IntVal(2)))
    >>> seq
    Concat(Unit(1), Unit(2))
    >>> simplify(Replace(seq,Unit(IntVal(1)),Unit(IntVal(5))))
    (seq.++ (seq.unit 5) (seq.unit 2))()
    """
    s = _py2expr(s)
    src = _py2expr(src)
    dst = _py2expr(dst)
    ctx = _get_ctx(None)
    if is_string(s) and is_string(src) and is_string(dst):
        return StringRef(
            ctx.solver.mkTerm(Kind.STRING_REPLACE, s.ast, src.ast, dst.ast), ctx
        )
    return SeqRef(ctx.solver.mkTerm(Kind.SEQ_REPLACE, s.ast, src.ast, dst.ast), ctx)


def StrToInt(s):
    """Convert string expression to int

    >>> a = StrToInt('1')
    >>> simplify(a==1)
    True
    >>> b = StrToInt('123')
    >>> simplify(b)
    123
    """
    s = _py2expr(s)
    ctx = _get_ctx(s.ctx)
    return ArithRef(ctx.solver.mkTerm(Kind.STRING_TO_INT, s.ast), ctx)


def IntToStr(s):
    """Convert integer expression to string

    >>> b = IntToStr(55)
    >>> simplify(b)
    "55"
    >>> b = IntToStr(-5)
    >>> simplify(b)
    ""
    """
    s = _py2expr(s)
    ctx = _get_ctx(s.ctx)
    return StringRef(ctx.solver.mkTerm(Kind.STRING_FROM_INT, s.ast), ctx)


def StrToCode(s):
    """Convert a unit length string to integer code

    >>> simplify(StrToCode('a'))
    97
    >>> simplify(StrToCode('*'))
    42
    """
    if not is_expr(s):
        s = _py2expr(s)
    return ArithRef(s.ctx.solver.mkTerm(Kind.STRING_TO_CODE, s.ast), s.ctx)


def StrFromCode(c):
    """Convert code to a string

    >>> a = StrFromCode(97)
    >>> simplify(a == 'a')
    True
    """
    if not is_expr(c):
        c = _py2expr(c)
    return StringRef(c.ctx.solver.mkTerm(Kind.STRING_FROM_CODE, c.ast), c.ctx)


#########################################
#
# Regular Expressions
#
#########################################


class ReSortRef(SortRef):
    """Regular expression sort."""


class ReRef(ExprRef):
    """Regular expressions"""

    def __add__(self, other):
        """Create the SMT expression `self + other`

        >>> r1 = Re('a')
        >>> r2 = Re('b')
        >>> (r1+r2).sort()
        RegLan
        >>> is_re(r1+r2)
        True
        """
        return Union(self, other)


def ReSort(ctx=None):
    """Get the regular expressions sort in the given context. If `ctx=None`, then the global context is used.

    >>> ReSort()
    RegLan
    """

    if ctx is None or isinstance(ctx, Context):
        ctx = _get_ctx(ctx)
        return ReSortRef(ctx.solver.getRegExpSort(), ctx)


def Re(s, ctx=None):
    """The regular expression that accepts the string s

    >>> re = Re('a')
    >>> simplify(InRe('a',re))
    True
    >>> simplify(InRe('b',re))
    False
    """
    s = _py2expr(s)
    return ReRef(s.ctx.solver.mkTerm(Kind.STRING_TO_REGEXP, s.ast), s.ctx)


def is_re(s):
    """Retrun `True` if `s` is a re expression

    >>> re = Re('a')
    >>> is_re(re)
    True
    >>> is_re(re + Re('b'))
    True
    """
    return isinstance(s, ReRef)


def InRe(s, re):
    """Create regular expression membership test

    >>> re = Union(Re("a"),Re("b"))
    >>> print (simplify(InRe("a", re)))
    True
    >>> print (simplify(InRe("b", re)))
    True
    >>> print (simplify(InRe("c", re)))
    False
    """
    s = _py2expr(s)
    return BoolRef(s.ctx.solver.mkTerm(Kind.STRING_IN_REGEXP, s.ast, re.ast), s.ctx)


def Union(*args):
    """create union of regular expressions

    >>> re = Union(Re("a"), Re("b"), Re("c"))
    >>> simplify(InRe('a',re))
    True
    >>> print (simplify(InRe("d", re)))
    False
    """
    args = _get_args(args)
    sz = len(args)
    if debugging():
        _assert(sz >= 1, "At least one argument expected.")
    if sz == 1:
        return args[0]
    ctx = args[0].ctx
    v = ReRef(ctx.solver.mkTerm(Kind.REGEXP_UNION, args[0].ast, args[1].ast), ctx)
    for i in range(2, sz):
        v = ReRef(ctx.solver.mkTerm(Kind.REGEXP_UNION, v.ast, args[i].ast), ctx)
    return v


def Intersect(*args):
    """Create intersection of regular expressions.

    >>> re = Intersect(Re("a"), Re("b"), Re("c"))
    >>> simplify(InRe('',re))
    False
    >>> re2 = Intersect(Star(Re("a")), Star(Re("b")), Star(Re("c")))
    >>> simplify(InRe('',re2))
    True
    """
    args = _get_args(args)
    sz = len(args)
    if debugging():
        _assert(sz >= 1, "At least one argument expected.")
    if sz == 1:
        return args[0]
    ctx = args[0].ctx
    v = ReRef(ctx.solver.mkTerm(Kind.REGEXP_INTER, args[0].ast, args[1].ast), ctx)
    for i in range(2, sz):
        v = ReRef(ctx.solver.mkTerm(Kind.REGEXP_INTER, v.ast, args[i].ast), ctx)
    return v


def Option(re):
    """Create the regular expression that optionally accepts the argument.

    >>> re = Option(Re("a"))
    >>> print(simplify(InRe("a", re)))
    True
    >>> print(simplify(InRe("", re)))
    True
    >>> print(simplify(InRe("aa", re)))
    False
    """
    return ReRef(re.ctx.solver.mkTerm(Kind.REGEXP_OPT, re.ast), re.ctx)


def Complement(re):
    """Create the complement regular expression.

    >>> re = Re('a')
    >>> comp_re = Complement(re)
    >>> simplify(InRe('a',comp_re))
    False
    >>> simplify(InRe('aa',comp_re))
    True
    """
    return ReRef(re.ctx.solver.mkTerm(Kind.REGEXP_COMPLEMENT, re.ast), re.ctx)


def Plus(re):
    """Create the regular expression accepting one or more repetitions of argument.

    >>> re = Plus(Re("a"))
    >>> print(simplify(InRe("aa", re)))
    True
    >>> print(simplify(InRe("ab", re)))
    False
    >>> print(simplify(InRe("", re)))
    False
    """
    return ReRef(re.ctx.solver.mkTerm(Kind.REGEXP_PLUS, re.ast), re.ctx)


def Star(re):
    """Create the regular expression accepting zero or more repetitions of argument.

    >>> re = Star(Re("a"))
    >>> print(simplify(InRe("aa", re)))
    True
    >>> print(simplify(InRe("ab", re)))
    False
    >>> print(simplify(InRe("", re)))
    True
    """
    return ReRef(re.ctx.solver.mkTerm(Kind.REGEXP_STAR, re.ast), re.ctx)


def Loop(re, lo, hi=0):
    """Create the regular expression accepting between a lower and upper bound repetitions

    >>> re = Loop(Re("a"), 1, 3)
    >>> print(simplify(InRe("aa", re)))
    True
    >>> print(simplify(InRe("aaaa", re)))
    False
    >>> print(simplify(InRe("", re)))
    False
    """
    return ReRef(
        re.ctx.solver.mkTerm(re.ctx.solver.mkOp(Kind.REGEXP_LOOP, lo, hi), re.ast),
        re.ctx,
    )


def Range(lo, hi, ctx=None):
    """Create the range regular expression over two sequences of length 1

    >>> range = Range("a","z")
    >>> print(simplify(InRe("b", range)))
    True
    >>> print(simplify(InRe("bb", range)))
    False
    """
    lo = _py2expr(lo, ctx)
    hi = _py2expr(hi, ctx)
    return ReRef(lo.ctx.solver.mkTerm(Kind.REGEXP_RANGE, lo.ast, hi.ast), lo.ctx)


def Diff(a, b, ctx=None):
    """Create the difference regular expression

    >>> r1 = Re('a')
    >>> r2 = Re('a') + Re('b')
    >>> simplify(InRe('a',Diff(r2,r1)))
    False
    >>> simplify(InRe('b',Diff(r2,r1)))
    True
    """
    return ReRef(a.ctx.solver.mkTerm(Kind.REGEXP_DIFF, a.ast, b.ast), a.ctx)


def AllChar():
    """Create a regular expression that accepts all single character strings

    >>> re = AllChar()
    >>> simplify(InRe('a',re))
    True
    >>> simplify(InRe('',re))
    False
    >>> simplify(InRe('ab',re))
    False
    """
    ctx = _get_ctx(None)
    return ReRef(ctx.solver.mkRegexpAllchar(), ctx)


#########################################
#
# Arithmetic
#
#########################################


class ArithSortRef(SortRef):
    """Real and Integer sorts."""

    def is_real(self):
        """Return `True` if `self` is of the sort Real.

        >>> x = Real('x')
        >>> x.is_real()
        True
        >>> (x + 1).is_real()
        True
        >>> x = Int('x')
        >>> x.is_real()
        False
        """
        return self.ast == self.ctx.solver.getRealSort()

    def is_int(self):
        """Return `True` if `self` is of the sort Integer.

        >>> x = Int('x')
        >>> x.is_int()
        True
        >>> (x + 1).is_int()
        True
        >>> x = Real('x')
        >>> x.is_int()
        False
        """
        return self.ast == self.ctx.solver.getIntegerSort()

    def subsort(self, other):
        """Return `True` if `self` is a subsort of `other`."""
        return self.is_int() and isinstance(other, ArithSortRef) and other.is_real()

    def cast(self, val):
        """Try to cast `val` as an Integer or Real.

        >>> IntSort().cast(10)
        10
        >>> is_int(IntSort().cast(10))
        True
        >>> is_int(10)
        False
        >>> RealSort().cast(10)
        10
        >>> is_real(RealSort().cast(10))
        True
        >>> IntSort().cast(Bool('x'))
        If(x, 1, 0)
        >>> RealSort().cast(Bool('x'))
        ToReal(If(x, 1, 0))
        >>> try:
        ...   IntSort().cast(RealVal("1.1"))
        ... except SMTException as ex:
        ...   print("failed")
        failed
        """
        if is_expr(val):
            if debugging():
                _assert(self.ctx == val.ctx, "Context mismatch")
            val_s = val.sort()
            if self.eq(val_s):
                return val
            if val_s.is_bool() and self.is_int():
                return If(val, 1, 0)
            if val_s.is_bool() and self.is_real():
                return ToReal(If(val, 1, 0))
            if val_s.is_int() and self.is_real():
                return ToReal(val)
            if debugging():
                _assert(False, "SMT Integer/Real expression expected")
        else:
            if self.is_int():
                return IntVal(val, self.ctx)
            if self.is_real():
                return RealVal(val, self.ctx)
            if debugging():
                _assert(
                    False,
                    "int, long, float, string (numeral), or SMT Integer/Real expression expected. Got %s"
                    % self,
                )


def is_arith_sort(s):
    """Return `True` if s is an arithmetical sort (type).

    >>> is_arith_sort(IntSort())
    True
    >>> is_arith_sort(RealSort())
    True
    >>> is_arith_sort(BoolSort())
    False
    >>> n = Int('x') + 1
    >>> is_arith_sort(n.sort())
    True
    """
    return isinstance(s, ArithSortRef)


class ArithRef(ExprRef):
    """Integer and Real expressions."""

    def sort(self):
        """Return the sort (type) of the arithmetical expression `self`.

        >>> Int('x').sort()
        Int
        >>> (Real('x') + 1).sort()
        Real
        """
        return _sort(self.ctx, self.ast)

    def is_int(self):
        """Return `True` if `self` is an integer expression.

        >>> x = Int('x')
        >>> x.is_int()
        True
        >>> (x + 1).is_int()
        True
        >>> y = Real('y')
        >>> (x + y).is_int()
        False
        """
        # safe b/c will always yield an ArithSortRef
        return self.sort().is_int()  # type: ignore

    def is_real(self):
        """Return `True` if `self` is an real expression.

        >>> x = Real('x')
        >>> x.is_real()
        True
        >>> (x + 1).is_real()
        True
        """
        # safe b/c will always yield an ArithSortRef
        return self.sort().is_real()  # type: ignore

    def __add__(self, other):
        """Create the SMT expression `self + other`.

        >>> x = Int('x')
        >>> y = Int('y')
        >>> x + y
        x + y
        >>> (x + y).sort()
        Int
        """
        a, b = _coerce_exprs(self, other)
        return ArithRef(a.ctx.solver.mkTerm(Kind.ADD, a.ast, b.ast), self.ctx)

    def __radd__(self, other):
        """Create the SMT expression `other + self`.

        >>> x = Int('x')
        >>> 10 + x
        10 + x
        """
        a, b = _coerce_exprs(self, other)
        return ArithRef(a.ctx.solver.mkTerm(Kind.ADD, b.ast, a.ast), self.ctx)

    def __mul__(self, other):
        """Create the SMT expression `self * other`.

        >>> x = Real('x')
        >>> y = Real('y')
        >>> x * y
        x*y
        >>> (x * y).sort()
        Real
        >>> x * BoolVal(True)
        If(True, x, 0)
        """
        if isinstance(other, BoolRef):
            return other.__mul__(self)
        a, b = _coerce_exprs(self, other)
        return ArithRef(a.ctx.solver.mkTerm(Kind.MULT, a.ast, b.ast), self.ctx)

    def __rmul__(self, other):
        """Create the SMT expression `other * self`.

        >>> x = Real('x')
        >>> 10 * x
        10*x
        """
        a, b = _coerce_exprs(self, other)
        return ArithRef(a.ctx.solver.mkTerm(Kind.MULT, b.ast, a.ast), self.ctx)

    def __sub__(self, other):
        """Create the SMT expression `self - other`.

        >>> x = Int('x')
        >>> y = Int('y')
        >>> x - y
        x - y
        >>> (x - y).sort()
        Int
        """
        a, b = _coerce_exprs(self, other)
        return ArithRef(a.ctx.solver.mkTerm(Kind.SUB, a.ast, b.ast), self.ctx)

    def __rsub__(self, other):
        """Create the SMT expression `other - self`.

        >>> x = Int('x')
        >>> 10 - x
        10 - x
        """
        a, b = _coerce_exprs(self, other)
        return ArithRef(a.ctx.solver.mkTerm(Kind.SUB, b.ast, a.ast), self.ctx)

    def __pow__(self, other):
        """Create the SMT expression `self**other` (** is the power operator).

        >>> x = Real('x')
        >>> x**3
        x**3
        >>> (x**3).sort()
        Real
        >>> solve([x ** 2 == x, x > 0])
        [x = 1]
        """
        a, b = _coerce_exprs(self, other)
        return ArithRef(a.ctx.solver.mkTerm(Kind.POW, a.ast, b.ast), self.ctx)

    def __rpow__(self, other):
        """Create the SMT expression `other**self` (** is the power operator).

        >>> x = Real('x')
        >>> 2**x
        2**x
        >>> (2**x).sort()
        Real
        """
        a, b = _coerce_exprs(self, other)
        return ArithRef(a.ctx.solver.mkTerm(Kind.POW, b.ast, a.ast), self.ctx)

    def __div__(self, other):
        """Create the SMT expression `other/self`.

        >>> x = Int('x')
        >>> y = Int('y')
        >>> x/y
        x/y
        >>> (x/y).sort()
        Int
        >>> (x/y).sexpr()
        '(div x y)'
        >>> x = Real('x')
        >>> y = Real('y')
        >>> x/y
        x/y
        >>> (x/y).sort()
        Real
        >>> (x/y).sexpr()
        '(/ x y)'
        """
        a, b = _coerce_exprs(self, other)
        if a.sort() == IntSort(self.ctx):
            k = Kind.INTS_DIVISION
        else:
            k = Kind.DIVISION
        return ArithRef(a.ctx.solver.mkTerm(k, a.ast, b.ast), self.ctx)

    def __truediv__(self, other):
        """Create the SMT expression `other/self`."""
        return self.__div__(other)

    def __rdiv__(self, other):
        """Create the SMT expression `other/self`.

        >>> x = Int('x')
        >>> 10/x
        10/x
        >>> (10/x).sexpr()
        '(div 10 x)'
        >>> x = Real('x')
        >>> 10/x
        10/x
        >>> (10/x).sexpr()
        '(/ 10.0 x)'
        """
        a, b = _coerce_exprs(self, other)
        if a.sort() == IntSort(self.ctx):
            k = Kind.INTS_DIVISION
        else:
            k = Kind.DIVISION
        return ArithRef(a.ctx.solver.mkTerm(k, b.ast, a.ast), self.ctx)

    def __rtruediv__(self, other):
        """Create the SMT expression `other/self`."""
        return self.__rdiv__(other)

    def __mod__(self, other):
        """Create the SMT expression `other%self`.

        >>> x = Int('x')
        >>> y = Int('y')
        >>> x % y
        x%y
        """
        a, b = _coerce_exprs(self, other)
        if debugging():
            _assert(a.sort().is_int(), "SMT integer expression expected")
        return ArithRef(a.ctx.solver.mkTerm(Kind.INTS_MODULUS, a.ast, b.ast), self.ctx)

    def __rmod__(self, other):
        """Create the SMT expression `other%self`.

        >>> x = Int('x')
        >>> 10 % x
        10%x
        """
        a, b = _coerce_exprs(self, other)
        if debugging():
            _assert(a.sort().is_int(), "SMT integer expression expected")
        return ArithRef(a.ctx.solver.mkTerm(Kind.INTS_MODULUS, b.ast, a.ast), self.ctx)

    def __neg__(self):
        """Return an expression representing `-self`.

        >>> x = Int('x')
        >>> -x
        -x
        """
        return ArithRef(self.ctx.solver.mkTerm(Kind.NEG, self.ast), self.ctx)

    def __pos__(self):
        """Return `self`.

        >>> x = Int('x')
        >>> +x
        x
        """
        return self

    def __le__(self, other):
        """Create the SMT expression `other <= self`.

        >>> x, y = Ints('x y')
        >>> x <= y
        x <= y
        >>> y = Real('y')
        >>> x <= y
        ToReal(x) <= y
        """
        a, b = _coerce_exprs(self, other)
        return BoolRef(a.ctx.solver.mkTerm(Kind.LEQ, a.ast, b.ast), self.ctx)

    def __lt__(self, other):
        """Create the SMT expression `other < self`.

        >>> x, y = Ints('x y')
        >>> x < y
        x < y
        >>> y = Real('y')
        >>> x < y
        ToReal(x) < y
        """
        a, b = _coerce_exprs(self, other)
        return BoolRef(a.ctx.solver.mkTerm(Kind.LT, a.ast, b.ast), self.ctx)

    def __gt__(self, other):
        """Create the SMT expression `other > self`.

        >>> x, y = Ints('x y')
        >>> x > y
        x > y
        >>> y = Real('y')
        >>> x > y
        ToReal(x) > y
        """
        a, b = _coerce_exprs(self, other)
        return BoolRef(a.ctx.solver.mkTerm(Kind.GT, a.ast, b.ast), self.ctx)

    def __ge__(self, other):
        """Create the SMT expression `other >= self`.

        >>> x, y = Ints('x y')
        >>> x >= y
        x >= y
        >>> y = Real('y')
        >>> x >= y
        ToReal(x) >= y
        """
        a, b = _coerce_exprs(self, other)
        return BoolRef(a.ctx.solver.mkTerm(Kind.GEQ, a.ast, b.ast), self.ctx)


def is_arith(a):
    """Return `True` if `a` is an arithmetical expression.

    >>> x = Int('x')
    >>> is_arith(x)
    True
    >>> is_arith(x + 1)
    True
    >>> is_arith(1)
    False
    >>> is_arith(IntVal(1))
    True
    >>> y = Real('y')
    >>> is_arith(y)
    True
    >>> is_arith(y + 1)
    True
    """
    return isinstance(a, ArithRef)


def is_int(a):
    """Return `True` if `a` is an integer expression.

    >>> x = Int('x')
    >>> is_int(x + 1)
    True
    >>> is_int(1)
    False
    >>> is_int(IntVal(1))
    True
    >>> y = Real('y')
    >>> is_int(y)
    False
    >>> is_int(y + 1)
    False
    """
    return is_arith(a) and a.is_int()


def is_real(a):
    """Return `True` if `a` is a real expression.

    >>> x = Int('x')
    >>> is_real(x + 1)
    False
    >>> y = Real('y')
    >>> is_real(y)
    True
    >>> is_real(y + 1)
    True
    >>> is_real(1)
    False
    >>> is_real(RealVal(1))
    True
    """
    return is_arith(a) and a.is_real()


def _is_numeral(ctx, term):
    return term.getKind() in [
        Kind.CONST_RATIONAL,
        Kind.CONST_BITVECTOR,
        Kind.CONST_BOOLEAN,
        Kind.CONST_ROUNDINGMODE,
        Kind.CONST_FLOATINGPOINT,
        Kind.CONST_FINITE_FIELD,
        Kind.CONST_INTEGER,
    ]


def is_int_value(a):
    """Return `True` if `a` is an integer value of sort Int.

    >>> is_int_value(IntVal(1))
    True
    >>> is_int_value(1)
    False
    >>> is_int_value(Int('x'))
    False
    >>> n = Int('x') + 1
    >>> n
    x + 1
    >>> n.arg(1)
    1
    >>> is_int_value(n.arg(1))
    True
    >>> is_int_value(RealVal("1/3"))
    False
    >>> is_int_value(RealVal(1))
    False
    """
    return is_arith(a) and a.is_int() and _is_numeral(a.ctx, a.as_ast())


def is_rational_value(a):
    """Return `True` if `a` is rational value of sort Real.

    >>> is_rational_value(RealVal(1))
    True
    >>> is_rational_value(RealVal("3/5"))
    True
    >>> is_rational_value(IntVal(1))
    False
    >>> is_rational_value(1)
    False
    >>> n = Real('x') + 1
    >>> n.arg(1)
    1
    >>> is_rational_value(n.arg(1))
    True
    >>> is_rational_value(Real('x'))
    False
    """
    return is_arith(a) and a.is_real() and _is_numeral(a.ctx, a.as_ast())


def is_bool_value(a):
    """Return `True` if `a` is an integer value of sort Int.

    >>> is_bool_value(IntVal(1))
    False
    >>> is_bool_value(Bool('x'))
    False
    >>> is_bool_value(BoolVal(False))
    True
    """
    return is_bool(a) and _is_numeral(a.ctx, a.as_ast())


def is_add(a):
    """Return `True` if `a` is an expression of the form b + c.

    >>> x, y = Ints('x y')
    >>> is_add(x + y)
    True
    >>> is_add(x - y)
    False
    """
    return is_app_of(a, Kind.ADD)


def is_mul(a):
    """Return `True` if `a` is an expression of the form b * c.

    >>> x, y = Ints('x y')
    >>> is_mul(x * y)
    True
    >>> is_mul(x - y)
    False
    """
    return is_app_of(a, Kind.MULT)


def is_sub(a):
    """Return `True` if `a` is an expression of the form b - c.

    >>> x, y = Ints('x y')
    >>> is_sub(x - y)
    True
    >>> is_sub(x + y)
    False
    """
    return is_app_of(a, Kind.SUB)


def is_div(a):
    """Return `True` if `a` is a rational division term (i.e. b / c).

    Note: this returns false for integer division. See `is_idiv`.

    >>> x, y = Reals('x y')
    >>> is_div(x / y)
    True
    >>> is_div(x + y)
    False
    >>> x, y = Ints('x y')
    >>> is_div(x / y)
    False
    >>> is_idiv(x / y)
    True
    """
    return is_app_of(a, Kind.DIVISION)


def is_idiv(a):
    """Return `True` if `a` is an expression of the form b div c.

    >>> x, y = Ints('x y')
    >>> is_idiv(x / y)
    True
    >>> is_idiv(x + y)
    False
    """
    return is_app_of(a, Kind.INTS_DIVISION)


def is_mod(a):
    """Return `True` if `a` is an expression of the form b % c.

    >>> x, y = Ints('x y')
    >>> is_mod(x % y)
    True
    >>> is_mod(x + y)
    False
    """
    return is_app_of(a, Kind.INTS_MODULUS)


def is_le(a):
    """Return `True` if `a` is an expression of the form b <= c.

    >>> x, y = Ints('x y')
    >>> is_le(x <= y)
    True
    >>> is_le(x < y)
    False
    """
    return is_app_of(a, Kind.LEQ)


def is_lt(a):
    """Return `True` if `a` is an expression of the form b < c.

    >>> x, y = Ints('x y')
    >>> is_lt(x < y)
    True
    >>> is_lt(x == y)
    False
    """
    return is_app_of(a, Kind.LT)


def is_ge(a):
    """Return `True` if `a` is an expression of the form b >= c.

    >>> x, y = Ints('x y')
    >>> is_ge(x >= y)
    True
    >>> is_ge(x == y)
    False
    """
    return is_app_of(a, Kind.GEQ)


def is_gt(a):
    """Return `True` if `a` is an expression of the form b > c.

    >>> x, y = Ints('x y')
    >>> is_gt(x > y)
    True
    >>> is_gt(x == y)
    False
    """
    return is_app_of(a, Kind.GT)


def is_is_int(a):
    """Return `True` if `a` is an expression of the form IsInt(b).

    >>> x = Real('x')
    >>> is_is_int(IsInt(x))
    True
    >>> is_is_int(x)
    False
    """
    return is_app_of(a, Kind.IS_INTEGER)


def is_to_real(a):
    """Return `True` if `a` is an expression of the form ToReal(b).

    >>> x = Int('x')
    >>> n = ToReal(x)
    >>> n
    ToReal(x)
    >>> is_to_real(n)
    True
    >>> is_to_real(x)
    False
    """
    return is_app_of(a, Kind.TO_REAL)


def is_to_int(a):
    """Return `True` if `a` is an expression of the form ToInt(b).

    >>> x = Real('x')
    >>> n = ToInt(x)
    >>> n
    ToInt(x)
    >>> is_to_int(n)
    True
    >>> is_to_int(x)
    False
    """
    return is_app_of(a, Kind.TO_INTEGER)


class IntNumRef(ArithRef):
    """Integer values."""

    def as_long(self):
        """Return an SMT integer numeral as a Python long (bignum) numeral.

        >>> v = IntVal(1)
        >>> v + 1
        1 + 1
        >>> v.as_long() + 1
        2
        """
        if debugging():
            _assert(self.is_int(), "Integer value expected")
        return int(self.as_string())

    def as_string(self):
        """Return an SMT integer numeral as a Python string.
        >>> v = IntVal(100)
        >>> v.as_string()
        '100'
        """
        return str(self.ast.toPythonObj())

    def as_binary_string(self):
        """Return an SMT integer numeral as a Python binary string.
        >>> v = IntVal(10)
        >>> v.as_binary_string()
        '1010'
        """
        return "{:b}".format(int(self.as_string()))


class RatNumRef(ArithRef):
    """Rational values."""

    def numerator(self):
        """Return the numerator of an SMT rational numeral.

        >>> is_rational_value(RealVal("3/5"))
        True
        >>> n = RealVal("3/5")
        >>> n.numerator()
        3
        >>> is_rational_value(Q(3,5))
        True
        >>> Q(3,5).numerator()
        3
        """
        return self.as_fraction().numerator

    def denominator(self):
        """Return the denominator of an SMT rational numeral.

        >>> is_rational_value(Q(3,5))
        True
        >>> n = Q(3,5)
        >>> n.denominator()
        5
        """
        return self.as_fraction().denominator

    def numerator_as_long(self):
        """Return the numerator as a Python long.

        >>> v = RealVal(10000000000)
        >>> v
        10000000000
        >>> v + 1
        10000000000 + 1
        >>> v.numerator_as_long() + 1 == 10000000001
        True
        """
        return self.as_fraction().numerator

    def denominator_as_long(self):
        """Return the denominator as a Python long.

        >>> v = RealVal("1/3")
        >>> v
        1/3
        >>> v.denominator_as_long()
        3
        """
        return self.as_fraction().denominator

    def is_int(self):
        return False

    def is_real(self):
        return True

    def is_int_value(self):
        """Is this arithmetic value an integer?
        >>> RealVal("2/1").is_int_value()
        True
        >>> RealVal("2/3").is_int_value()
        False
        """
        return self.denominator_as_long() == 1

    def as_long(self):
        """Is this arithmetic value an integer?
        >>> RealVal("2/1").as_long()
        2
        >>> try:
        ...  RealVal("2/3").as_long()
        ... except SMTException as e:
        ...  print("failed: %s" % e)
        failed: Expected integer fraction
        """
        _assert(self.is_int_value(), "Expected integer fraction")
        return self.numerator_as_long()

    def as_decimal(self, prec):
        """Return an SMT rational value as a string in decimal notation using at most `prec` decimal places.

        >>> v = RealVal("1/5")
        >>> v.as_decimal(3)
        '0.2'
        >>> v = RealVal("1/3")
        >>> v.as_decimal(3)
        '0.333'
        """
        f = self.as_fraction()
        decimal.getcontext().prec = prec
        return str(Decimal(f.numerator) / Decimal(f.denominator))

    def as_string(self):
        """Return an SMT rational numeral as a Python string.

        >>> v = Q(3,6)
        >>> v.as_string()
        '1/2'
        """
        r = self.as_fraction()
        if r.denominator == 1:
            return "{}".format(r.numerator)
        else:
            return "{}/{}".format(r.numerator, r.denominator)

    def as_fraction(self):
        """Return an SMT rational as a Python Fraction object.

        >>> v = RealVal("1/5")
        >>> v.as_fraction()
        Fraction(1, 5)
        """
        return self.ast.toPythonObj()


def _py2expr(a, ctx=None):
    if isinstance(a, bool):
        return BoolVal(a, ctx)
    if _is_int(a):
        return IntVal(a, ctx)
    if isinstance(a, float):
        return RealVal(a, ctx)
    if isinstance(a, str):
        return StringVal(a, ctx)
    if is_expr(a):
        return a
    if debugging():
        _assert(False, "Python bool, int, long or float expected")


def _to_int_str(val):
    if isinstance(val, float):
        return str(int(val))
    elif isinstance(val, bool):
        if val:
            return "1"
        else:
            return "0"
    elif _is_int(val):
        return str(val)
    elif isinstance(val, str):
        return val
    if debugging():
        _assert(False, "Python value cannot be used as an SMT integer")


def IntVal(val, ctx=None):
    """Return an SMT integer value. If `ctx=None`, then the global context is used.

    >>> IntVal(1)
    1
    >>> IntVal("100")
    100
    """
    ctx = _get_ctx(ctx)
    return IntNumRef(ctx.solver.mkInteger(_to_int_str(val)), ctx)


def RealVal(val, ctx=None):
    """Return an SMT real value.

    `val` may be a Python int, long, float or string representing a number in decimal or rational notation.
    If `ctx=None`, then the global context is used.

    >>> RealVal(1)
    1
    >>> RealVal(1).sort()
    Real
    >>> RealVal("3/5")
    3/5
    >>> RealVal("1.5")
    3/2
    """
    ctx = _get_ctx(ctx)
    return RatNumRef(ctx.solver.mkReal(str(val)), ctx)


def RatVal(a, b, ctx=None):
    """Return an SMT rational a/b.

    If `ctx=None`, then the global context is used.

    >>> RatVal(3,5)
    3/5
    >>> RatVal(3,5).sort()
    Real
    """
    ctx = _get_ctx(ctx)
    if debugging():
        _assert(
            _is_int(a) or isinstance(a, str),
            "First argument cannot be converted into an integer",
        )
        _assert(
            _is_int(b) or isinstance(b, str),
            "Second argument cannot be converted into an integer",
        )
    return RatNumRef(ctx.solver.mkReal(a, b), ctx)


def Q(a, b, ctx=None):
    """Return an SMT rational a/b.

    If `ctx=None`, then the global context is used.

    >>> Q(3,5)
    3/5
    >>> Q(3,5).sort()
    Real
    >>> Q(4,8)
    1/2
    """
    return RatVal(a, b)


def ToReal(a):
    """Return the SMT expression ToReal(a).

    >>> x = Int('x')
    >>> x.sort()
    Int
    >>> n = ToReal(x)
    >>> n
    ToReal(x)
    >>> n.sort()
    Real
    """
    if debugging():
        _assert(a.is_int(), "SMT integer expression expected.")
    ctx = a.ctx
    return ArithRef(ctx.solver.mkTerm(Kind.TO_REAL, a.ast), ctx)


def ToInt(a):
    """Return the SMT expression ToInt(a).

    >>> x = Real('x')
    >>> x.sort()
    Real
    >>> n = ToInt(x)
    >>> n
    ToInt(x)
    >>> n.sort()
    Int
    """
    if debugging():
        _assert(a.is_real(), "SMT real expression expected.")
    ctx = a.ctx
    return ArithRef(ctx.solver.mkTerm(Kind.TO_INTEGER, a.ast), ctx)


def IntSort(ctx=None):
    """Return the integer sort in the given context. If `ctx=None`, then the global context is used.

    >>> IntSort()
    Int
    >>> x = Const('x', IntSort())
    >>> is_int(x)
    True
    >>> x.sort() == IntSort()
    True
    >>> x.sort() == BoolSort()
    False
    """
    ctx = _get_ctx(ctx)
    return ArithSortRef(ctx.solver.getIntegerSort(), ctx)


def RealSort(ctx=None):
    """Return the real sort in the given context. If `ctx=None`, then the global context is used.

    >>> RealSort()
    Real
    >>> x = Const('x', RealSort())
    >>> is_real(x)
    True
    >>> is_int(x)
    False
    >>> x.sort() == RealSort()
    True
    """
    ctx = _get_ctx(ctx)
    return ArithSortRef(ctx.solver.getRealSort(), ctx)


def Int(name, ctx=None):
    """Return an integer constant named `name`. If `ctx=None`, then the global context is used.

    >>> x = Int('x')
    >>> is_int(x)
    True
    >>> is_int(x + 1)
    True
    """
    ctx = _get_ctx(ctx)
    e = ctx.get_var(name, IntSort(ctx))
    return ArithRef(e, ctx)


def Ints(names, ctx=None):
    """Return a tuple of Integer constants.

    >>> x, y, z = Ints('x y z')
    >>> Sum(x, y, z)
    x + y + z
    """
    ctx = _get_ctx(ctx)
    if isinstance(names, str):
        names = names.split(" ")
    return [Int(name, ctx) for name in names]


def IntVector(prefix, sz, ctx=None):
    """Return a list of integer constants of size `sz`.

    >>> X = IntVector('x', 3)
    >>> X
    [x__0, x__1, x__2]
    >>> Sum(X)
    x__0 + x__1 + x__2
    """
    ctx = _get_ctx(ctx)
    return [Int("%s__%s" % (prefix, i), ctx) for i in range(sz)]


def FreshInt(prefix="x", ctx=None):
    """Return a fresh integer constant in the given context using the given prefix.

    >>> x = FreshInt()
    >>> y = FreshInt()
    >>> eq(x, y)
    False
    >>> x.sort()
    Int
    """
    ctx = _get_ctx(ctx)
    sort = IntSort(ctx)
    name = ctx.next_fresh(sort, prefix)
    return Int(name, ctx)


def Real(name, ctx=None):
    """Return a real constant named `name`. If `ctx=None`, then the global context is used.

    >>> x = Real('x')
    >>> is_real(x)
    True
    >>> is_real(x + 1)
    True
    """
    ctx = _get_ctx(ctx)
    e = ctx.get_var(name, RealSort(ctx))
    return ArithRef(e, ctx)


def Reals(names, ctx=None):
    """Return a tuple of real constants.

    >>> x, y, z = Reals('x y z')
    >>> Sum(x, y, z)
    x + y + z
    >>> Sum(x, y, z).sort()
    Real
    """
    ctx = _get_ctx(ctx)
    if isinstance(names, str):
        names = names.split(" ")
    return [Real(name, ctx) for name in names]


def RealVector(prefix, sz, ctx=None):
    """Return a list of real constants of size `sz`.

    >>> X = RealVector('x', 3)
    >>> X
    [x__0, x__1, x__2]
    >>> Sum(X)
    x__0 + x__1 + x__2
    >>> Sum(X).sort()
    Real
    """
    ctx = _get_ctx(ctx)
    return [Real("%s__%s" % (prefix, i), ctx) for i in range(sz)]


def FreshReal(prefix="b", ctx=None):
    """Return a fresh real constant in the given context using the given prefix.

    >>> x = FreshReal()
    >>> y = FreshReal()
    >>> eq(x, y)
    False
    >>> x.sort()
    Real
    """
    ctx = _get_ctx(ctx)
    sort = RealSort(ctx)
    name = ctx.next_fresh(sort, prefix)
    return Real(name, ctx)


def IsInt(a):
    """Return the SMT predicate IsInt(a).

    >>> x = Real('x')
    >>> IsInt(x + "1/2")
    IsInt(x + 1/2)
    >>> solve(IsInt(x + "1/2"), x > 0, x < 1)
    [x = 1/2]
    >>> solve(IsInt(x + "1/2"), x > 0, x < 1, x != "1/2")
    no solution
    """
    if debugging():
        _assert(a.is_real(), "SMT real expression expected.")
    ctx = a.ctx
    return BoolRef(ctx.solver.mkTerm(Kind.IS_INTEGER, a.ast), ctx)


def Sqrt(a, ctx=None):
    """Return an SMT expression which represents the square root of a.

    Can also operate on python builtins of arithemtic type.

    >>> x = Real('x')
    >>> Sqrt(x)
    x**(1/2)
    >>> Sqrt(4)
    4**(1/2)
    """
    if not is_expr(a):
        ctx = _get_ctx(ctx)
        a = RealVal(a, ctx)
    return a ** "1/2"


def Cbrt(a, ctx=None):
    """Return an SMT expression which represents the cubic root of a.

    Can also operate on python builtins of arithemtic type.

    >>> x = Real('x')
    >>> Cbrt(x)
    x**(1/3)
    >>> Cbrt(4)
    4**(1/3)
    """
    if not is_expr(a):
        ctx = _get_ctx(ctx)
        a = RealVal(a, ctx)
    return a ** "1/3"


def Add(*args):
    """Create an SMT addition.

    See also the __add__ overload (+ operator) for arithmetic SMT expressions.

    >>> x, y = Ints('x y')
    >>> Add(x, x, y)
    x + x + y
    >>> Add(x, x, y, main_ctx())
    x + x + y
    """
    return _nary_kind_builder(Kind.ADD, *args)


def Mult(*args):
    """Create an SMT multiplication.

    See also the __mul__ overload (* operator) for arithmetic SMT expressions.

    >>> x, y = Ints('x y')
    >>> Mult(x, x, y)
    x*x*y
    >>> Mult(x, x, y, main_ctx())
    x*x*y
    """
    return _nary_kind_builder(Kind.MULT, *args)


def Sub(a, b):
    """Create an SMT subtraction.

    See also the __sub__ overload (- operator) for arithmetic SMT expressions.

    >>> x, y = Ints('x y')
    >>> Sub(x, y)
    x - y
    """
    return a - b


def Neg(a):
    """Create an SMT unary negation.

    See also the __neg__ overload (unary - operator) for arithmetic SMT expressions.

    >>> x = Int('x')
    >>> Neg(x)
    -x
    """
    return -a


def UMinus(a):
    """Create an SMT unary negation.

    Deprecated. Kept for compatiblity with Z3. See "Neg".

    See also the __neg__ overload (unary - operator) for arithmetic SMT expressions.

    >>> x = Int('x')
    >>> UMinus(x)
    -x
    """
    return -a


def Div(a, b):
    """Create an SMT division.

    See also the __div__ overload (/ operator) for arithmetic SMT expressions.

    >>> x, y = Ints('x y')
    >>> a, b = Reals('x y')
    >>> Div(x, y).sexpr()
    '(div x y)'
    >>> Div(a, y).sexpr()
    '(/ x (to_real y))'
    >>> Div(a, b).sexpr()
    '(/ x y)'
    """
    return a / b


def Pow(a, b):
    """Create an SMT power.

    See also the __pow__ overload for arithmetic SMT expressions.

    >>> x = Int('x')
    >>> Pow(x, 3)
    x**3
    """
    return a**b


def IntsModulus(a, b):
    """Create an SMT integer modulus.

    See also the __mod__ overload (% operator) for arithmetic SMT expressions.

    >>> x, y = Ints('x y')
    >>> IntsModulus(x, y)
    x%y
    """
    return a % b


def Leq(a, b):
    """Create an SMT less-than-or-equal-to.

    See also the __le__ overload (<= operator) for arithmetic SMT expressions.

    >>> x, y = Ints('x y')
    >>> Leq(x, y)
    x <= y
    """
    return a <= b


def Geq(a, b):
    """Create an SMT greater-than-or-equal-to.

    See also the __ge__ overload (>= operator) for arithmetic SMT expressions.

    >>> x, y = Ints('x y')
    >>> Geq(x, y)
    x >= y
    """
    return a >= b


def Lt(a, b):
    """Create an SMT less-than.

    See also the __lt__ overload (< operator) for arithmetic SMT expressions.

    >>> x, y = Ints('x y')
    >>> Lt(x, y)
    x < y
    """
    return a < b


def Gt(a, b):
    """Create an SMT greater-than.

    See also the __gt__ overload (> operator) for arithmetic SMT expressions.

    >>> x, y = Ints('x y')
    >>> Gt(x, y)
    x > y
    """
    return a > b


#########################################
#
# Transcendentals
#
#########################################


def Pi(ctx=None):
    """Create the constant pi

    >>> Pi()
    Pi
    """
    ctx = get_ctx(ctx)
    return _to_expr_ref(ctx.solver.mkTerm(Kind.PI), ctx)


def Exponential(x):
    """Create an exponential function

    >>> x = Real('x')
    >>> solve(Exponential(x) == 1)
    [x = 0]
    """
    return _nary_kind_builder(Kind.EXPONENTIAL, RealSort().cast(x))


def Sine(x):
    """Create a sine function

    >>> x = Real('x')
    >>> i = Int('i')
    >>> prove(Sine(x) < 2)
    proved
    >>> prove(Sine(i) < 2)
    proved
    """
    return _nary_kind_builder(Kind.SINE, RealSort().cast(x))


def Cosine(x):
    """Create a cosine function

    >>> x = Real('x')
    >>> i = Int('i')
    >>> prove(Cosine(x) < 2)
    proved
    >>> prove(Cosine(i) < 2)
    proved
    """
    return _nary_kind_builder(Kind.COSINE, RealSort().cast(x))


def Tangent(x):
    """Create a tangent function

    >>> Tangent(Real('x'))
    Tangent(x)
    """
    return _nary_kind_builder(Kind.TANGENT, RealSort().cast(x))


def Arcsine(x):
    """Create an arcsine function

    >>> Arcsine(Real('x'))
    Arcsine(x)
    """
    return _nary_kind_builder(Kind.ARCSINE, RealSort().cast(x))


def Arccosine(x):
    """Create an arccosine function

    >>> Arccosine(Real('x'))
    Arccosine(x)
    """
    return _nary_kind_builder(Kind.ARCCOSINE, RealSort().cast(x))


def Arctangent(x):
    """Create an arctangent function

    >>> Arctangent(Real('x'))
    Arctangent(x)
    """
    return _nary_kind_builder(Kind.ARCTANGENT, RealSort().cast(x))


def Secant(x):
    """Create a secant function

    >>> Secant(Real('x'))
    Secant(x)
    """
    return _nary_kind_builder(Kind.SECANT, RealSort().cast(x))


def Cosecant(x):
    """Create a cosecant function

    >>> Cosecant(Real('x'))
    Cosecant(x)
    """
    return _nary_kind_builder(Kind.COSECANT, RealSort().cast(x))


def Cotangent(x):
    """Create a cotangent function

    >>> Cotangent(Real('x'))
    Cotangent(x)
    """
    return _nary_kind_builder(Kind.COTANGENT, RealSort().cast(x))


def Arcsecant(x):
    """Create an arcsecant function

    >>> Arcsecant(Real('x'))
    Arcsecant(x)
    """
    return _nary_kind_builder(Kind.ARCSECANT, RealSort().cast(x))


def Arccosecant(x):
    """Create an arccosecant function

    >>> Arccosecant(Real('x'))
    Arccosecant(x)
    """
    return _nary_kind_builder(Kind.ARCCOSECANT, RealSort().cast(x))


def Arccotangent(x):
    """Create an arccotangent function

    >>> Arccotangent(Real('x'))
    Arccotangent(x)
    """
    return _nary_kind_builder(Kind.ARCCOTANGENT, RealSort().cast(x))


#########################################
#
# Bit-Vectors
#
#########################################


class BitVecSortRef(SortRef):
    """Bit-vector sort."""

    def size(self):
        """Return the size (number of bits) of the bit-vector sort `self`.

        >>> b = BitVecSort(32)
        >>> b.size()
        32
        """
        return self.ast.getBitVectorSize()

    def subsort(self, other):
        return is_bv_sort(other) and self.size() < other.size()

    def cast(self, val):
        """Try to cast `val` as a Bit-Vector.

        >>> b = BitVecSort(32)
        >>> b.cast(10)
        10
        >>> b.cast(10).sexpr()
        '#b00000000000000000000000000001010'
        """
        if is_expr(val):
            if debugging():
                _assert(self.ctx == val.ctx, "Context mismatch")
            # Idea: use sign_extend if sort of val is a bitvector of smaller size
            return val
        else:
            return BitVecVal(val, self)


def is_bv_sort(s):
    """Return True if `s` is an SMT bit-vector sort.

    >>> is_bv_sort(BitVecSort(32))
    True
    >>> is_bv_sort(IntSort())
    False
    """
    return isinstance(s, BitVecSortRef)


class BitVecRef(ExprRef):
    """Bit-vector expressions."""

    def sort(self):
        """Return the sort of the bit-vector expression `self`.

        >>> x = BitVec('x', 32)
        >>> x.sort()
        BitVec(32)
        >>> x.sort() == BitVecSort(32)
        True
        """
        return _sort(self.ctx, self.ast)

    def size(self):
        """Return the number of bits of the bit-vector expression `self`.

        >>> x = BitVec('x', 32)
        >>> (x + 1).size()
        32
        >>> Concat(x, x).size()
        64
        """
        # safe b/c will always yield a BitVecSortRef
        return self.sort().size()  # type: ignore

    def __add__(self, other):
        """Create the SMT expression `self + other`.

        >>> x = BitVec('x', 32)
        >>> y = BitVec('y', 32)
        >>> x + y
        x + y
        >>> (x + y).sort()
        BitVec(32)
        """
        a, b = _coerce_exprs(self, other)
        return BitVecRef(
            self.ctx.solver.mkTerm(Kind.BITVECTOR_ADD, a.ast, b.ast), self.ctx
        )

    def __radd__(self, other):
        """Create the SMT expression `other + self`.

        >>> x = BitVec('x', 32)
        >>> 10 + x
        10 + x
        """
        a, b = _coerce_exprs(self, other)
        return BitVecRef(
            self.ctx.solver.mkTerm(Kind.BITVECTOR_ADD, b.ast, a.ast), self.ctx
        )

    def __mul__(self, other):
        """Create the SMT expression `self * other`.

        >>> x = BitVec('x', 32)
        >>> y = BitVec('y', 32)
        >>> x * y
        x*y
        >>> (x * y).sort()
        BitVec(32)
        """
        a, b = _coerce_exprs(self, other)
        return BitVecRef(
            self.ctx.solver.mkTerm(Kind.BITVECTOR_MULT, a.ast, b.ast), self.ctx
        )

    def __rmul__(self, other):
        """Create the SMT expression `other * self`.

        >>> x = BitVec('x', 32)
        >>> 10 * x
        10*x
        """
        a, b = _coerce_exprs(self, other)
        return BitVecRef(
            self.ctx.solver.mkTerm(Kind.BITVECTOR_MULT, b.ast, a.ast), self.ctx
        )

    def __sub__(self, other):
        """Create the SMT expression `self - other`.

        >>> x = BitVec('x', 32)
        >>> y = BitVec('y', 32)
        >>> x - y
        x - y
        >>> (x - y).sort()
        BitVec(32)
        """
        a, b = _coerce_exprs(self, other)
        return BitVecRef(
            self.ctx.solver.mkTerm(Kind.BITVECTOR_SUB, a.ast, b.ast), self.ctx
        )

    def __rsub__(self, other):
        """Create the SMT expression `other - self`.

        >>> x = BitVec('x', 32)
        >>> 10 - x
        10 - x
        """
        a, b = _coerce_exprs(self, other)
        return BitVecRef(
            self.ctx.solver.mkTerm(Kind.BITVECTOR_SUB, b.ast, a.ast), self.ctx
        )

    def __or__(self, other):
        """Create the SMT expression bitwise-or `self | other`.

        >>> x = BitVec('x', 32)
        >>> y = BitVec('y', 32)
        >>> x | y
        x | y
        >>> (x | y).sort()
        BitVec(32)
        """
        a, b = _coerce_exprs(self, other)
        return BitVecRef(
            self.ctx.solver.mkTerm(Kind.BITVECTOR_OR, a.ast, b.ast), self.ctx
        )

    def __ror__(self, other):
        """Create the SMT expression bitwise-or `other | self`.

        >>> x = BitVec('x', 32)
        >>> 10 | x
        10 | x
        """
        a, b = _coerce_exprs(self, other)
        return BitVecRef(
            self.ctx.solver.mkTerm(Kind.BITVECTOR_OR, b.ast, a.ast), self.ctx
        )

    def __and__(self, other):
        """Create the SMT expression bitwise-and `self & other`.

        >>> x = BitVec('x', 32)
        >>> y = BitVec('y', 32)
        >>> x & y
        x & y
        >>> (x & y).sort()
        BitVec(32)
        """
        a, b = _coerce_exprs(self, other)
        return BitVecRef(
            self.ctx.solver.mkTerm(Kind.BITVECTOR_AND, a.ast, b.ast), self.ctx
        )

    def __rand__(self, other):
        """Create the SMT expression bitwise-or `other & self`.

        >>> x = BitVec('x', 32)
        >>> 10 & x
        10 & x
        """
        a, b = _coerce_exprs(self, other)
        return BitVecRef(
            self.ctx.solver.mkTerm(Kind.BITVECTOR_AND, b.ast, a.ast), self.ctx
        )

    def __xor__(self, other):
        """Create the SMT expression bitwise-xor `self ^ other`.

        >>> x = BitVec('x', 32)
        >>> y = BitVec('y', 32)
        >>> x ^ y
        x ^ y
        >>> (x ^ y).sort()
        BitVec(32)
        """
        a, b = _coerce_exprs(self, other)
        return BitVecRef(
            self.ctx.solver.mkTerm(Kind.BITVECTOR_XOR, a.ast, b.ast), self.ctx
        )

    def __rxor__(self, other):
        """Create the SMT expression bitwise-xor `other ^ self`.

        >>> x = BitVec('x', 32)
        >>> 10 ^ x
        10 ^ x
        """
        a, b = _coerce_exprs(self, other)
        return BitVecRef(
            self.ctx.solver.mkTerm(Kind.BITVECTOR_XOR, b.ast, a.ast), self.ctx
        )

    def __pos__(self):
        """Return `self`.

        >>> x = BitVec('x', 32)
        >>> +x
        x
        """
        return self

    def __neg__(self):
        """Return an expression representing `-self`.

        >>> x = BitVec('x', 32)
        >>> -x
        -x
        >>> solve([-(-x) != x])
        no solution
        """
        return BitVecRef(self.ctx.solver.mkTerm(Kind.BITVECTOR_NEG, self.ast), self.ctx)

    def __invert__(self):
        """Create the SMT expression bitwise-not `~self`.

        >>> x = BitVec('x', 32)
        >>> ~x
        ~x
        >>> solve([~(~x) != x])
        no solution
        """
        return BitVecRef(self.ctx.solver.mkTerm(Kind.BITVECTOR_NOT, self.ast), self.ctx)

    def __div__(self, other):
        """Create the SMT expression (signed) division `self / other`.

        Use the function UDiv() for unsigned division.

        >>> x = BitVec('x', 32)
        >>> y = BitVec('y', 32)
        >>> x / y
        x/y
        >>> (x / y).sort()
        BitVec(32)
        >>> (x / y).sexpr()
        '(bvsdiv x y)'
        >>> UDiv(x, y).sexpr()
        '(bvudiv x y)'
        """
        a, b = _coerce_exprs(self, other)
        return BitVecRef(
            self.ctx.solver.mkTerm(Kind.BITVECTOR_SDIV, a.ast, b.ast), self.ctx
        )

    def __truediv__(self, other):
        """Create the SMT expression (signed) division `self / other`."""
        return self.__div__(other)

    def __rdiv__(self, other):
        """Create the SMT expression (signed) division `other / self`.

        Use the function UDiv() for unsigned division.

        >>> x = BitVec('x', 32)
        >>> 10 / x
        10/x
        >>> (10 / x).sexpr()
        '(bvsdiv #b00000000000000000000000000001010 x)'
        >>> UDiv(10, x).sexpr()
        '(bvudiv #b00000000000000000000000000001010 x)'
        """
        a, b = _coerce_exprs(self, other)
        return BitVecRef(
            self.ctx.solver.mkTerm(Kind.BITVECTOR_SDIV, b.ast, a.ast), self.ctx
        )

    def __rtruediv__(self, other):
        """Create the SMT expression (signed) division `other / self`."""
        return self.__rdiv__(other)

    def __mod__(self, other):
        """Create the SMT expression (signed) mod `self % other`.

        Use the function URem() for unsigned remainder, and SRem() for signed remainder.

        >>> x = BitVec('x', 32)
        >>> y = BitVec('y', 32)
        >>> x % y
        x%y
        >>> (x % y).sort()
        BitVec(32)
        >>> (x % y).sexpr()
        '(bvsmod x y)'
        >>> URem(x, y).sexpr()
        '(bvurem x y)'
        >>> SRem(x, y).sexpr()
        '(bvsrem x y)'
        """
        a, b = _coerce_exprs(self, other)
        return BitVecRef(
            self.ctx.solver.mkTerm(Kind.BITVECTOR_SMOD, a.ast, b.ast), self.ctx
        )

    def __rmod__(self, other):
        """Create the SMT expression (signed) mod `other % self`.

        Use the function URem() for unsigned remainder, and SRem() for signed remainder.

        >>> x = BitVec('x', 32)
        >>> 10 % x
        10%x
        >>> (10 % x).sexpr()
        '(bvsmod #b00000000000000000000000000001010 x)'
        >>> URem(10, x).sexpr()
        '(bvurem #b00000000000000000000000000001010 x)'
        >>> SRem(10, x).sexpr()
        '(bvsrem #b00000000000000000000000000001010 x)'
        """
        a, b = _coerce_exprs(self, other)
        return BitVecRef(
            self.ctx.solver.mkTerm(Kind.BITVECTOR_SMOD, b.ast, a.ast), self.ctx
        )

    def __le__(self, other):
        """Create the SMT expression (signed) `other <= self`.

        Use the function ULE() for unsigned less than or equal to.

        >>> x, y = BitVecs('x y', 32)
        >>> x <= y
        x <= y
        >>> (x <= y).sexpr()
        '(bvsle x y)'
        >>> ULE(x, y).sexpr()
        '(bvule x y)'
        """
        a, b = _coerce_exprs(self, other)
        return BoolRef(
            self.ctx.solver.mkTerm(Kind.BITVECTOR_SLE, a.ast, b.ast), self.ctx
        )

    def __lt__(self, other):
        """Create the SMT expression (signed) `other < self`.

        Use the function ULT() for unsigned less than.

        >>> x, y = BitVecs('x y', 32)
        >>> x < y
        x < y
        >>> (x < y).sexpr()
        '(bvslt x y)'
        >>> ULT(x, y).sexpr()
        '(bvult x y)'
        """
        a, b = _coerce_exprs(self, other)
        return BoolRef(
            self.ctx.solver.mkTerm(Kind.BITVECTOR_SLT, a.ast, b.ast), self.ctx
        )

    def __gt__(self, other):
        """Create the SMT expression (signed) `other > self`.

        Use the function UGT() for unsigned greater than.

        >>> x, y = BitVecs('x y', 32)
        >>> x > y
        x > y
        >>> (x > y).sexpr()
        '(bvsgt x y)'
        >>> UGT(x, y).sexpr()
        '(bvugt x y)'
        """
        a, b = _coerce_exprs(self, other)
        return BoolRef(
            self.ctx.solver.mkTerm(Kind.BITVECTOR_SGT, a.ast, b.ast), self.ctx
        )

    def __ge__(self, other):
        """Create the SMT expression (signed) `other >= self`.

        Use the function UGE() for unsigned greater than or equal to.

        >>> x, y = BitVecs('x y', 32)
        >>> x >= y
        x >= y
        >>> (x >= y).sexpr()
        '(bvsge x y)'
        >>> UGE(x, y).sexpr()
        '(bvuge x y)'
        """
        a, b = _coerce_exprs(self, other)
        return BoolRef(
            self.ctx.solver.mkTerm(Kind.BITVECTOR_SGE, a.ast, b.ast), self.ctx
        )

    def __rshift__(self, other):
        """Create the SMT expression (arithmetical) right shift `self >> other`

        Use the function LShR() for the right logical shift

        >>> x, y = BitVecs('x y', 32)
        >>> x >> y
        x >> y
        >>> (x >> y).sexpr()
        '(bvashr x y)'
        >>> LShR(x, y).sexpr()
        '(bvlshr x y)'
        >>> BitVecVal(4, 3)
        4
        >>> BitVecVal(4, 3).as_signed_long()
        -4
        >>> evaluate(BitVecVal(4, 3) >> 1).as_signed_long()
        -2
        >>> evaluate(BitVecVal(4, 3) >> 1)
        6
        >>> evaluate(LShR(BitVecVal(4, 3), 1))
        2
        >>> evaluate(BitVecVal(2, 3) >> 1)
        1
        >>> evaluate(LShR(BitVecVal(2, 3), 1))
        1
        """
        a, b = _coerce_exprs(self, other)
        return BitVecRef(
            self.ctx.solver.mkTerm(Kind.BITVECTOR_ASHR, a.ast, b.ast), self.ctx
        )

    def __lshift__(self, other):
        """Create the SMT expression left shift `self << other`

        >>> x, y = BitVecs('x y', 32)
        >>> x << y
        x << y
        >>> (x << y).sexpr()
        '(bvshl x y)'
        >>> evaluate(BitVecVal(2, 3) << 1)
        4
        """
        a, b = _coerce_exprs(self, other)
        return BitVecRef(
            self.ctx.solver.mkTerm(Kind.BITVECTOR_SHL, a.ast, b.ast), self.ctx
        )

    def __rrshift__(self, other):
        """Create the SMT expression (arithmetical) right shift `other` >> `self`.

        Use the function LShR() for the right logical shift

        >>> x = BitVec('x', 32)
        >>> 10 >> x
        10 >> x
        >>> (10 >> x).sexpr()
        '(bvashr #b00000000000000000000000000001010 x)'
        """
        a, b = _coerce_exprs(self, other)
        return BitVecRef(
            self.ctx.solver.mkTerm(Kind.BITVECTOR_ASHR, b.ast, a.ast), self.ctx
        )

    def __rlshift__(self, other):
        """Create the SMT expression left shift `other << self`.

        Use the function LShR() for the right logical shift

        >>> x = BitVec('x', 32)
        >>> 10 << x
        10 << x
        >>> (10 << x).sexpr()
        '(bvshl #b00000000000000000000000000001010 x)'
        """
        a, b = _coerce_exprs(self, other)
        return BitVecRef(
            self.ctx.solver.mkTerm(Kind.BITVECTOR_SHL, b.ast, a.ast), self.ctx
        )


class BitVecNumRef(BitVecRef):
    """Bit-vector values."""

    def as_long(self):
        """Return an SMT bit-vector numeral as a Python long (bignum) numeral.

        >>> v = BitVecVal(0xbadc0de, 32)
        >>> v
        195936478
        >>> print("0x%.8x" % v.as_long())
        0x0badc0de
        """
        return int(self.as_binary_string(), 2)

    def as_signed_long(self):
        """Return an SMT bit-vector numeral as a Python long (bignum) numeral.
        The most significant bit is assumed to be the sign.

        >>> BitVecVal(4, 3).as_signed_long()
        -4
        >>> BitVecVal(7, 3).as_signed_long()
        -1
        >>> BitVecVal(3, 3).as_signed_long()
        3
        >>> BitVecVal(2**32 - 1, 32).as_signed_long()
        -1
        >>> BitVecVal(2**64 - 1, 64).as_signed_long()
        -1
        """
        sz = self.size()
        val = self.as_long()
        if val >= 2 ** (sz - 1):
            val = val - 2**sz
        if val < -(2 ** (sz - 1)):
            val = val + 2**sz
        return int(val)

    def as_string(self):
        return str(self.as_long())

    def as_binary_string(self):
        return self.ast.getBitVectorValue()


def is_bv(a):
    """Return `True` if `a` is an SMT bit-vector expression.

    >>> b = BitVec('b', 32)
    >>> is_bv(b)
    True
    >>> is_bv(b + 10)
    True
    >>> is_bv(Int('x'))
    False
    """
    return isinstance(a, BitVecRef)


def is_bv_value(a):
    """Return `True` if `a` is an SMT bit-vector numeral value.

    >>> b = BitVec('b', 32)
    >>> is_bv_value(b)
    False
    >>> b = BitVecVal(10, 32)
    >>> b
    10
    >>> is_bv_value(b)
    True
    """
    return is_bv(a) and _is_numeral(a.ctx, a.as_ast())


def BV2Int(a, is_signed=False):
    """Return the SMT expression BV2Int(a).

    >>> b = BitVec('b', 3)
    >>> BV2Int(b).sort()
    Int
    >>> x = Int('x')
    >>> x > BV2Int(b)
    x > BV2Int(b)
    >>> x > BV2Int(b, is_signed=False)
    x > BV2Int(b)
    >>> x > BV2Int(b, is_signed=True)
    x > If(b < 0, BV2Int(b) - 8, BV2Int(b))
    >>> solve(x > BV2Int(b), b == 1, x < 3)
    [b = 1, x = 2]
    """
    if debugging():
        _assert(is_bv(a), "First argument must be an SMT bit-vector expression")
    ctx = a.ctx
    if is_signed:
        w = a.sort().size()
        nat = BV2Int(a)
        return If(a < 0, nat - (2**w), nat)
    else:
        return ArithRef(ctx.solver.mkTerm(Kind.BITVECTOR_TO_NAT, a.ast), ctx)


def Int2BV(a, num_bits):
    """Return the SMT expression Int2BV(a, num_bits).
    It is a bit-vector of width num_bits and represents the
    modulo of a by 2^num_bits

    >>> x = Int('x')
    >>> bv_x = Int2BV(x, 2)
    >>> bv_x_plus_4 = Int2BV(x + 4, 2)
    >>> solve([bv_x != bv_x_plus_4])
    no solution
    """
    ctx = a.ctx
    return BitVecRef(
        ctx.solver.mkTerm(ctx.solver.mkOp(Kind.INT_TO_BITVECTOR, num_bits), a.ast), ctx
    )


def BitVecSort(sz, ctx=None):
    """Return an SMT bit-vector sort of the given size. If `ctx=None`, then the global context is used.

    >>> Byte = BitVecSort(8)
    >>> Word = BitVecSort(16)
    >>> Byte
    BitVec(8)
    >>> x = Const('x', Byte)
    >>> eq(x, BitVec('x', 8))
    True
    """
    ctx = _get_ctx(ctx)
    return BitVecSortRef(ctx.solver.mkBitVectorSort(sz), ctx)


def BitVecVal(val, bv, ctx=None):
    """Return a bit-vector value with the given number of bits. If `ctx=None`, then the global context is used.
    The second argument can be a number of bits (integer) or a bit-vector sort.

    >>> v = BitVecVal(10, 32)
    >>> v
    10
    >>> print("0x%.8x" % v.as_long())
    0x0000000a
    >>> s = BitVecSort(3)
    >>> u = BitVecVal(10, s)
    >>> u
    2
    """
    if is_bv_sort(bv):
        ctx = bv.ctx
        size = bv.size()
    else:
        size = bv
        ctx = _get_ctx(ctx)
    modulus = 2**size
    val = (val + modulus) % modulus
    return BitVecNumRef(ctx.solver.mkBitVector(size, str(val), 10), ctx)


def BitVec(name, bv, ctx=None):
    """Return a bit-vector constant named `name`. `bv` may be the number of bits of a bit-vector sort.
    If `ctx=None`, then the global context is used.

    >>> x  = BitVec('x', 16)
    >>> is_bv(x)
    True
    >>> x.size()
    16
    >>> x.sort()
    BitVec(16)
    >>> word = BitVecSort(16)
    >>> x2 = BitVec('x', word)
    >>> eq(x, x2)
    True
    """
    if isinstance(bv, BitVecSortRef):
        ctx = bv.ctx
    else:
        ctx = _get_ctx(ctx)
        bv = BitVecSort(bv, ctx)
    e = ctx.get_var(name, bv)
    return BitVecRef(e, ctx)


def BitVecs(names, bv, ctx=None):
    """Return a tuple of bit-vector constants of size bv.

    >>> x, y, z = BitVecs('x y z', 16)
    >>> x.size()
    16
    >>> x.sort()
    BitVec(16)
    >>> Sum(x, y, z)
    x + y + z
    >>> Product(x, y, z)
    x*y*z
    """
    ctx = _get_ctx(ctx)
    if isinstance(names, str):
        names = names.split(" ")
    return [BitVec(name, bv, ctx) for name in names]


def Concat(*args):
    """Create an SMT bit-vector, string, sequence or regular expression concatenation expression.

    >>> v = BitVecVal(1, 4)
    >>> Concat(v, v+1, v)
    Concat(1, 1 + 1, 1)
    >>> evaluate(Concat(v, v+1, v))
    289
    >>> print("%.3x" % simplify(Concat(v, v+1, v)).as_long())
    121
    """
    args = _get_args(args)
    sz = len(args)
    if debugging():
        _assert(sz >= 2, "At least two arguments expected.")
    args = [_py2expr(s) for s in args]
    ctx = _get_ctx(None)
    for a in args:
        if is_expr(a):
            ctx = a.ctx
            break
    if debugging():
        _assert(
            all([is_bv(a) or is_string(a) or is_seq(a) or is_re(a) for a in args]),
            "All arguments must be SMT bit-vector, string, sequence or re expressions.",
        )
    if is_string(args[0]):
        return StringRef(ctx.solver.mkTerm(Kind.STRING_CONCAT, *[a.ast for a in args]))
    if is_seq(args[0]):
        return SeqRef(ctx.solver.mkTerm(Kind.SEQ_CONCAT, *[a.ast for a in args]), ctx)
    if is_re(args[0]):
        return ReRef(ctx.solver.mkTerm(Kind.REGEXP_CONCAT, *[a.ast for a in args]))
    return BitVecRef(ctx.solver.mkTerm(Kind.BITVECTOR_CONCAT, *[a.ast for a in args]))


def Extract(high, low, a):
    """Create an SMT bit-vector extraction expression, or create a string extraction expression.

    >>> x = BitVec('x', 8)
    >>> Extract(6, 2, x)
    Extract(6, 2, x)
    >>> Extract(6, 2, x).sort()
    BitVec(5)
    """
    if debugging():
        _assert(
            low <= high,
            "First argument must be greater than or equal to second argument",
        )
        _assert(
            _is_int(high) and high >= 0 and _is_int(low) and low >= 0,
            "First and second arguments must be non negative integers",
        )
        _assert(is_bv(a), "Third argument must be an SMT bit-vector expression")
    return BitVecRef(
        a.ctx.solver.mkTerm(
            a.ctx.solver.mkOp(Kind.BITVECTOR_EXTRACT, high, low), a.ast
        ),
        a.ctx,
    )


def _check_bv_args(a, b):
    if debugging():
        _assert(
            is_bv(a) or is_bv(b),
            "First or second argument must be an SMT bit-vector expression",
        )


def ULE(a, b):
    """Create the SMT expression (unsigned) `other <= self`.

    Use the operator <= for signed less than or equal to.

    >>> x, y = BitVecs('x y', 32)
    >>> ULE(x, y)
    ULE(x, y)
    >>> (x <= y).sexpr()
    '(bvsle x y)'
    >>> ULE(x, y).sexpr()
    '(bvule x y)'
    """
    _check_bv_args(a, b)
    a, b = _coerce_exprs(a, b)
    return BoolRef(a.ctx.solver.mkTerm(Kind.BITVECTOR_ULE, a.ast, b.ast), a.ctx)


def ULT(a, b):
    """Create the SMT expression (unsigned) `other < self`.

    Use the operator < for signed less than.

    >>> x, y = BitVecs('x y', 32)
    >>> ULT(x, y)
    ULT(x, y)
    >>> (x < y).sexpr()
    '(bvslt x y)'
    >>> ULT(x, y).sexpr()
    '(bvult x y)'
    """
    _check_bv_args(a, b)
    a, b = _coerce_exprs(a, b)
    return BoolRef(a.ctx.solver.mkTerm(Kind.BITVECTOR_ULT, a.ast, b.ast), a.ctx)


def UGE(a, b):
    """Create the SMT expression (unsigned) `other >= self`.

    Use the operator >= for signed greater than or equal to.

    >>> x, y = BitVecs('x y', 32)
    >>> UGE(x, y)
    UGE(x, y)
    >>> (x >= y).sexpr()
    '(bvsge x y)'
    >>> UGE(x, y).sexpr()
    '(bvuge x y)'
    """
    _check_bv_args(a, b)
    a, b = _coerce_exprs(a, b)
    return BoolRef(a.ctx.solver.mkTerm(Kind.BITVECTOR_UGE, a.ast, b.ast), a.ctx)


def UGT(a, b):
    """Create the SMT expression (unsigned) `other > self`.

    Use the operator > for signed greater than.

    >>> x, y = BitVecs('x y', 32)
    >>> UGT(x, y)
    UGT(x, y)
    >>> (x > y).sexpr()
    '(bvsgt x y)'
    >>> UGT(x, y).sexpr()
    '(bvugt x y)'
    """
    _check_bv_args(a, b)
    a, b = _coerce_exprs(a, b)
    return BoolRef(a.ctx.solver.mkTerm(Kind.BITVECTOR_UGT, a.ast, b.ast), a.ctx)


def SLE(a, b):
    """Create the SMT expression (signed) `other <= self`.

    See also the __le__ overload (<= operator) for BitVecRef

    >>> x, y = BitVecs('x y', 32)
    >>> SLE(x, y).sexpr()
    '(bvsle x y)'
    """
    _check_bv_args(a, b)
    a, b = _coerce_exprs(a, b)
    return BoolRef(a.ctx.solver.mkTerm(Kind.BITVECTOR_SLE, a.ast, b.ast), a.ctx)


def SLT(a, b):
    """Create the SMT expression (signed) `other < self`.

    See also the __lt__ overload (< operator) for BitVecRef

    >>> x, y = BitVecs('x y', 32)
    >>> SLT(x, y).sexpr()
    '(bvslt x y)'
    """
    _check_bv_args(a, b)
    a, b = _coerce_exprs(a, b)
    return BoolRef(a.ctx.solver.mkTerm(Kind.BITVECTOR_SLT, a.ast, b.ast), a.ctx)


def SGE(a, b):
    """Create the SMT expression (signed) `other >= self`.

    See also the __ge__ overload (>= operator) for BitVecRef

    >>> x, y = BitVecs('x y', 32)
    >>> SGE(x, y).sexpr()
    '(bvsge x y)'
    """
    _check_bv_args(a, b)
    a, b = _coerce_exprs(a, b)
    return BoolRef(a.ctx.solver.mkTerm(Kind.BITVECTOR_SGE, a.ast, b.ast), a.ctx)


def SGT(a, b):
    """Create the SMT expression (signed) `other > self`.

    See also the __gt__ overload (> operator) for BitVecRef

    >>> x, y = BitVecs('x y', 32)
    >>> SGT(x, y).sexpr()
    '(bvsgt x y)'
    """
    _check_bv_args(a, b)
    a, b = _coerce_exprs(a, b)
    return BoolRef(a.ctx.solver.mkTerm(Kind.BITVECTOR_SGT, a.ast, b.ast), a.ctx)


def UDiv(a, b):
    """Create the SMT expression (unsigned) division `self / other`.

    Use the operator / for signed division.

    >>> x = BitVec('x', 32)
    >>> y = BitVec('y', 32)
    >>> UDiv(x, y)
    UDiv(x, y)
    >>> UDiv(x, y).sort()
    BitVec(32)
    >>> (x / y).sexpr()
    '(bvsdiv x y)'
    >>> UDiv(x, y).sexpr()
    '(bvudiv x y)'
    """
    _check_bv_args(a, b)
    a, b = _coerce_exprs(a, b)
    return BitVecRef(a.ctx.solver.mkTerm(Kind.BITVECTOR_UDIV, a.ast, b.ast), a.ctx)


def URem(a, b):
    """Create the SMT expression (unsigned) remainder `self % other`.

    Use the operator % for signed modulus, and SRem() for signed remainder.

    >>> x = BitVec('x', 32)
    >>> y = BitVec('y', 32)
    >>> URem(x, y)
    URem(x, y)
    >>> URem(x, y).sort()
    BitVec(32)
    >>> (x % y).sexpr()
    '(bvsmod x y)'
    >>> URem(x, y).sexpr()
    '(bvurem x y)'
    """
    _check_bv_args(a, b)
    a, b = _coerce_exprs(a, b)
    return BitVecRef(a.ctx.solver.mkTerm(Kind.BITVECTOR_UREM, a.ast, b.ast), a.ctx)


def SDiv(a, b):
    """Create an SMT signed division expression.

    See also the __div__ overload (/ operator) for BitVecRef.

    >>> x = BitVec('x', 32)
    >>> y = BitVec('y', 32)
    >>> SDiv(x, y)
    x/y
    """
    return a / b


def SMod(a, b):
    """Create an SMT expression for the signed modulus `self % other`.

    See also the __mod__ overload (% operator) for BitVecRef.

    >>> x = BitVec('x', 32)
    >>> y = BitVec('y', 32)
    >>> SMod(x, y)
    x%y
    """
    return a % b


def SRem(a, b):
    """Create the SMT expression signed remainder.

    Use the operator % for signed modulus, and URem() for unsigned remainder.

    >>> x = BitVec('x', 32)
    >>> y = BitVec('y', 32)
    >>> SRem(x, y)
    SRem(x, y)
    >>> SRem(x, y).sort()
    BitVec(32)
    >>> (x % y).sexpr()
    '(bvsmod x y)'
    >>> SRem(x, y).sexpr()
    '(bvsrem x y)'
    """
    _check_bv_args(a, b)
    a, b = _coerce_exprs(a, b)
    return BitVecRef(a.ctx.solver.mkTerm(Kind.BITVECTOR_SREM, a.ast, b.ast), a.ctx)


def LShR(a, b):
    """Create the SMT expression logical right shift.

    Use the operator >> for the arithmetical right shift.

    >>> x, y = BitVecs('x y', 32)
    >>> LShR(x, y)
    LShR(x, y)
    >>> (x >> y).sexpr()
    '(bvashr x y)'
    >>> LShR(x, y).sexpr()
    '(bvlshr x y)'
    >>> BitVecVal(4, 3)
    4
    >>> BitVecVal(4, 3).as_signed_long()
    -4
    >>> simplify(BitVecVal(4, 3) >> 1).as_signed_long()
    -2
    >>> simplify(BitVecVal(4, 3) >> 1)
    6
    >>> simplify(LShR(BitVecVal(4, 3), 1))
    2
    >>> simplify(BitVecVal(2, 3) >> 1)
    1
    >>> simplify(LShR(BitVecVal(2, 3), 1))
    1
    """
    _check_bv_args(a, b)
    a, b = _coerce_exprs(a, b)
    return BitVecRef(a.ctx.solver.mkTerm(Kind.BITVECTOR_LSHR, a.ast, b.ast), a.ctx)


def _check_rotate_args(a, b):
    if debugging():
        _assert(isinstance(b, int), "Can only rotate by an integer")
        _assert(b >= 0, "Can't rotate by a negative amount")
        _assert(is_bv(a), "Can only rotate a bit-vector")


def RotateLeft(a, b):
    """Return an expression representing `a` rotated to the left `b` times.

    >>> a, b = BitVecs('a b', 16)
    >>> RotateLeft(a, 10)
    RotateLeft(a, 10)
    >>> simplify(RotateLeft(a, 0))
    a
    >>> simplify(RotateLeft(a, 16))
    a
    """
    s = a.ctx.solver
    _check_rotate_args(a, b)
    return BitVecRef(s.mkTerm(s.mkOp(Kind.BITVECTOR_ROTATE_LEFT, b), a.ast), a.ctx)


def RotateRight(a, b):
    """Return an expression representing `a` rotated to the right `b` times.

    >>> a, b = BitVecs('a b', 16)
    >>> RotateRight(a, 10)
    RotateRight(a, 10)
    >>> simplify(RotateRight(a, 0))
    a
    >>> simplify(RotateRight(a, 16))
    a
    """
    s = a.ctx.solver
    _check_rotate_args(a, b)
    return BitVecRef(s.mkTerm(s.mkOp(Kind.BITVECTOR_ROTATE_RIGHT, b), a.ast), a.ctx)


def SignExt(n, a):
    """Return a bit-vector expression with `n` extra sign-bits.

    >>> x = BitVec('x', 16)
    >>> n = SignExt(8, x)
    >>> n.size()
    24
    >>> n
    SignExt(8, x)
    >>> n.sort()
    BitVec(24)
    >>> v0 = BitVecVal(2, 2)
    >>> v0
    2
    >>> v0.size()
    2
    >>> v  = simplify(SignExt(6, v0))
    >>> v
    254
    >>> v.size()
    8
    >>> print("%.x" % v.as_long())
    fe
    """
    if debugging():
        _assert(_is_int(n), "First argument must be an integer")
        _assert(is_bv(a), "Second argument must be an SMT bit-vector expression")
    s = a.ctx.solver
    return BitVecRef(s.mkTerm(s.mkOp(Kind.BITVECTOR_SIGN_EXTEND, n), a.ast), a.ctx)


def ZeroExt(n, a):
    """Return a bit-vector expression with `n` extra zero-bits.

    >>> x = BitVec('x', 16)
    >>> n = ZeroExt(8, x)
    >>> n.size()
    24
    >>> n
    ZeroExt(8, x)
    >>> n.sort()
    BitVec(24)
    >>> v0 = BitVecVal(2, 2)
    >>> v0
    2
    >>> v0.size()
    2
    >>> v  = simplify(ZeroExt(6, v0))
    >>> v
    2
    >>> v.size()
    8
    """
    if debugging():
        _assert(_is_int(n), "First argument must be an integer")
        _assert(is_bv(a), "Second argument must be an SMT bit-vector expression")
    s = a.ctx.solver
    return BitVecRef(s.mkTerm(s.mkOp(Kind.BITVECTOR_ZERO_EXTEND, n), a.ast), a.ctx)


def RepeatBitVec(n, a):
    """Return an expression representing `n` copies of `a`.

    >>> x = BitVec('x', 8)
    >>> n = RepeatBitVec(4, x)
    >>> n
    RepeatBitVec(4, x)
    >>> n.size()
    32
    >>> v0 = BitVecVal(10, 4)
    >>> print("%.x" % v0.as_long())
    a
    >>> v = simplify(RepeatBitVec(4, v0))
    >>> v.size()
    16
    >>> print("%.x" % v.as_long())
    aaaa
    """
    if debugging():
        _assert(_is_int(n), "First argument must be an integer")
        _assert(is_bv(a), "Second argument must be an SMT bit-vector expression")
    return BitVecRef(
        a.ctx.solver.mkTerm(a.ctx.solver.mkOp(Kind.BITVECTOR_REPEAT, n), a.ast), a.ctx
    )


def BVRedAnd(a):
    """Return the reduction-and expression of `a`.

    >>> x = BitVec('x', 4)
    >>> solve([BVRedAnd(x), BVRedOr(~x)])
    no solution
    """
    if debugging():
        _assert(is_bv(a), "First argument must be an SMT bit-vector expression")
    return BitVecRef(a.ctx.solver.mkTerm(Kind.BITVECTOR_REDAND, a.ast), a.ctx)


def BVRedOr(a):
    """Return the reduction-or expression of `a`.

    >>> x = BitVec('x', 4)
    >>> solve([BVRedAnd(x), BVRedOr(~x)])
    no solution
    """
    if debugging():
        _assert(is_bv(a), "First argument must be an SMT bit-vector expression")
    return BitVecRef(a.ctx.solver.mkTerm(Kind.BITVECTOR_REDOR, a.ast), a.ctx)


def BVAdd(*args):
    """Create a sum of bit-vectors.

    See also the __add__ overload (+ operator) for BitVecRef.

    >>> x, y, z = BitVecs('x y z', 32)
    >>> BVAdd(x, y, z)
    x + y + z
    """
    return _nary_kind_builder(Kind.BITVECTOR_ADD, *args)


def BVMult(*args):
    """Create a product of bit-vectors.

    See also the __mul__ overload (* operator) for BitVecRef.

    >>> x, y, z = BitVecs('x y z', 32)
    >>> BVMult(x, y, z)
    x*y*z
    """
    return _nary_kind_builder(Kind.BITVECTOR_MULT, *args)


def BVSub(a, b):
    """Create a difference of bit-vectors.

    See also the __sub__ overload (- operator) for BitVecRef.

    >>> x, y = BitVecs('x y', 32)
    >>> BVSub(x, y)
    x - y
    """
    return a - b


def BVOr(*args):
    """Create a bit-wise disjunction of bit-vectors.

    See also the __or__ overload (| operator) for BitVecRef.

    >>> x, y, z = BitVecs('x y z', 32)
    >>> BVOr(x, y, z)
    x | y | z
    """
    return _nary_kind_builder(Kind.BITVECTOR_OR, *args)


def BVAnd(*args):
    """Create a bit-wise conjunction of bit-vectors.

    See also the __and__ overload (& operator) for BitVecRef.

    >>> x, y, z = BitVecs('x y z', 32)
    >>> BVAnd(x, y, z)
    x & y & z
    """
    return _nary_kind_builder(Kind.BITVECTOR_AND, *args)


def BVXor(*args):
    """Create a bit-wise exclusive disjunction of bit-vectors.

    See also the __xor__ overload (^ operator) for BitVecRef.

    >>> x, y, z = BitVecs('x y z', 32)
    >>> BVXor(x, y, z)
    x ^ y ^ z
    """
    return _nary_kind_builder(Kind.BITVECTOR_XOR, *args)


def BVNeg(a):
    """Create a negation (two's complement) of a bit-vector

    See also the __neg__ overload (unary - operator) for BitVecRef.

    >>> x = BitVec('x', 32)
    >>> BVNeg(x)
    -x
    """
    return -a


def BVNot(a):
    """Create a bitwise not of a bit-vector

    See also the __invert__ overload (unary ~ operator) for BitVecRef.

    >>> x = BitVec('x', 32)
    >>> BVNot(x)
    ~x
    """
    return ~a


#########################################
#
# Arrays
#
#########################################


class ArraySortRef(SortRef):
    """Array sorts."""

    def domain(self):
        """Return the domain of the array sort `self`.

        >>> A = ArraySort(IntSort(), BoolSort())
        >>> A.domain()
        Int
        """
        return _to_sort_ref(self.ast.getArrayIndexSort(), self.ctx)

    def range(self):
        """Return the range of the array sort `self`.

        >>> A = ArraySort(IntSort(), BoolSort())
        >>> A.range()
        Bool
        """
        return _to_sort_ref(self.ast.getArrayElementSort(), self.ctx)


class ArrayRef(ExprRef):
    """Array expressions."""

    def sort(self):
        """Return the array sort of the array expression `self`.

        >>> a = Array('a', IntSort(), BoolSort())
        >>> a.sort()
        Array(Int, Bool)
        """
        return _sort(self.ctx, self.ast)

    def domain(self):
        """Shorthand for `self.sort().domain()`.

        >>> a = Array('a', IntSort(), BoolSort())
        >>> a.domain()
        Int
        """
        # safe b/c will always yield an ArraySortRef
        return self.sort().domain()  # type: ignore

    def range(self):
        """Shorthand for `self.sort().range()`.

        >>> a = Array('a', IntSort(), BoolSort())
        >>> a.range()
        Bool
        """
        # safe b/c will always yield an ArraySortRef
        return self.sort().range()  # type: ignore

    def __getitem__(self, arg):
        """Return the SMT expression `self[arg]`.

        >>> a = Array('a', IntSort(), BoolSort())
        >>> i = Int('i')
        >>> a[i]
        a[i]
        >>> a[i].sexpr()
        '(select a i)'
        """
        arg = self.domain().cast(arg)
        return _to_expr_ref(
            self.ctx.solver.mkTerm(Kind.SELECT, self.ast, arg.ast), self.ctx
        )

    def arg(self, idx):
        """Get the "argument" (base element) of this constant array.

        >>> b = ConstArray(IntSort(), 1)
        >>> b.arg(0)
        1
        """
        if debugging():
            _assert(is_app(self), "SMT application expected")
            _assert(idx < 1, "Invalid argument index")
        return self.default()

    def default(self):
        """Get the constant element of this (constant) array
        >>> b = ConstArray(IntSort(), 1)
        >>> b.default()
        1
        """
        if debugging():
            _assert(is_app(self), "SMT application expected")
            _assert(is_K(self), "SMT constant array expected")
        return _to_expr_ref(self.ast.getConstArrayBase(), self.ctx)


def is_array_sort(a):
    """Is this an array sort?

    >>> is_array_sort(ArraySort(BoolSort(), BoolSort()))
    True
    >>> is_array_sort(BoolSort())
    False
    """
    instance_check(a, SortRef)
    return a.ast.isArray()


def is_array(a):
    """Return `True` if `a` is an SMT array expression.

    >>> a = Array('a', IntSort(), IntSort())
    >>> is_array(a)
    True
    >>> is_array(Store(a, 0, 1))
    True
    >>> is_array(a[0])
    False
    """
    return isinstance(a, ArrayRef)


def is_const_array(a):
    """Return `True` if `a` is an SMT constant array.

    >>> a = ConstArray(IntSort(), 10)
    >>> is_const_array(a)
    True
    >>> a = Array('a', IntSort(), IntSort())
    >>> is_const_array(a)
    False
    """
    return is_app_of(a, Kind.CONST_ARRAY)


def is_K(a):
    """Return `True` if `a` is an SMT constant array.
    An alias for is_const_array.

    >>> a = ConstArray(IntSort(), 10)
    >>> is_K(a)
    True
    >>> a = Array('a', IntSort(), IntSort())
    >>> is_K(a)
    False
    """
    return is_const_array(a)


def ArraySort(*sig):
    """Return the SMT array sort with the given domain and range sorts.

    >>> A = ArraySort(IntSort(), BoolSort())
    >>> A
    Array(Int, Bool)
    >>> A.domain()
    Int
    >>> A.range()
    Bool
    >>> AA = ArraySort(IntSort(), A)
    >>> AA
    Array(Int, Array(Int, Bool))
    >>> try:
    ...  ArraySort(IntSort(), IntSort(), BoolSort())
    ... except SMTException as e:
    ...  print("failed: %s" % e)
    failed: Unimplemented: multi-domain array
    """
    sig = _get_args(sig)
    if debugging():
        _assert(len(sig) > 1, "At least two arguments expected")
    arity = len(sig) - 1
    r = sig[arity]
    d = sig[0]
    if debugging():
        for s in sig:
            _assert(is_sort(s), "SMT sort expected")
            _assert(s.ctx == r.ctx, "Context mismatch")
    ctx = d.ctx
    if len(sig) == 2:
        return ArraySortRef(ctx.solver.mkArraySort(d.ast, r.ast), ctx)
    else:
        unimplemented("multi-domain array")


def Array(name, dom, rng):
    """Return an array constant named `name` with the given domain and range sorts.

    >>> a = Array('a', IntSort(), IntSort())
    >>> a.sort()
    Array(Int, Int)
    >>> a[0]
    a[0]
    """
    ctx = dom.ctx
    s = ctx.solver.mkArraySort(dom.ast, rng.ast)
    e = ctx.get_var(name, _to_sort_ref(s, ctx))
    return ArrayRef(e, ctx)


def Update(a, i, v):
    """Return an SMT ``store`` array expression. An alias for Store.

    >>> a    = Array('a', IntSort(), IntSort())
    >>> i, v = Ints('i v')
    >>> s    = Update(a, i, v)
    >>> s.sort()
    Array(Int, Int)
    >>> prove(s[i] == v)
    proved
    >>> j    = Int('j')
    >>> prove(Implies(i != j, s[j] == a[j]))
    proved
    """
    return Store(a, i, v)


def Store(a, i, v):
    """Return an SMT ``store`` array expression.

    >>> a    = Array('a', IntSort(), IntSort())
    >>> i, v = Ints('i v')
    >>> s    = Store(a, i, v)
    >>> s.sort()
    Array(Int, Int)
    >>> prove(s[i] == v)
    proved
    >>> j    = Int('j')
    >>> prove(Implies(i != j, s[j] == a[j]))
    proved
    """

    if debugging():
        _assert(is_array(a), "First argument must be an SMT array expression")
    i = a.sort().domain().cast(i)
    v = a.sort().range().cast(v)
    ctx = a.ctx
    return _to_expr_ref(ctx.solver.mkTerm(Kind.STORE, a.ast, i.ast, v.ast), ctx)


def Select(a, i):
    """Return an SMT select array expression.

    >>> a = Array('a', IntSort(), IntSort())
    >>> i = Int('i')
    >>> Select(a, i)
    a[i]
    >>> eq(Select(a, i), a[i])
    True
    """
    if debugging():
        _assert(is_array(a), "First argument must be an SMT array expression")
    return a[i]


def K(dom, v):
    """Return an SMT constant array expression. An alias for ConstArray.

    >>> a = K(IntSort(), 10)
    >>> a
    ConstArray(Int, 10)
    >>> a.sort()
    Array(Int, Int)
    >>> i = Int('i')
    >>> a[i]
    ConstArray(Int, 10)[i]
    >>> simplify(a[i])
    10
    """
    return ConstArray(dom, v)


def ConstArray(dom, v):
    """Return an SMT constant array expression.

    >>> a = ConstArray(IntSort(), 10)
    >>> a
    ConstArray(Int, 10)
    >>> a.sort()
    Array(Int, Int)
    >>> i = Int('i')
    >>> a[i]
    ConstArray(Int, 10)[i]
    >>> simplify(a[i])
    10
    """
    if debugging():
        _assert(is_sort(dom), "SMT sort expected")
    ctx = dom.ctx
    if not is_expr(v):
        v = _py2expr(v, ctx)
    sort = ArraySort(dom, v.sort())
    return ArrayRef(ctx.solver.mkConstArray(sort.ast, v.ast), ctx)


def is_select(a):
    """Return `True` if `a` is an SMT array select application.

    >>> a = Array('a', IntSort(), IntSort())
    >>> is_select(a)
    False
    >>> i = Int('i')
    >>> is_select(a[i])
    True
    """
    return is_app_of(a, Kind.SELECT)


def is_store(a):
    """Return `True` if `a` is an SMT array ``store`` application.

    >>> a = Array('a', IntSort(), IntSort())
    >>> is_store(a)
    False
    >>> is_store(Store(a, 0, 1))
    True
    """
    return is_app_of(a, Kind.STORE)


def is_update(a):
    """Return `True` if `a` is an SMT array ``store`` application.
    An alias for is_store.

    >>> a = Array('a', IntSort(), IntSort())
    >>> is_update(a)
    False
    >>> is_update(Update(a, 0, 1))
    True
    """
    return is_store(a)


#########################################
#
# Sets
#
#########################################


class SetSortRef(SortRef):
    """Array sorts."""

    def domain(self):
        """Return the domain of the set sort `self`.

        >>> A = SetSort(IntSort())
        >>> A.domain()
        Int
        """
        return _to_sort_ref(self.ast.getSetElementSort(), self.ctx)

    def range(self):
        """Return the "range" of the set sort `self`.
        Included for compatibility with arrays.

        >>> A = SetSort(IntSort())
        >>> A.range()
        Bool
        """
        return BoolSort(self.ctx)


class SetRef(ExprRef):
    """Array expressions."""

    def sort(self):
        """Return the set sort of the set expression `self`.

        >>> a = Set('a', IntSort())
        >>> a.sort()
        Set(Int)
        """
        return _sort(self.ctx, self.ast)

    def domain(self):
        """Shorthand for `self.sort().domain()`.

        >>> a = Set('a', IntSort())
        >>> a.domain()
        Int
        """
        # safe b/c will always yield a SetSortRef
        return self.sort().domain()  # type: ignore

    def range(self):
        """Shorthand for `self.sort().range()`.
        Included for compatibility with arrays.

        >>> a = Set('a', IntSort())
        >>> a.range()
        Bool
        """
        # safe b/c will always yield a SetSortRef
        return self.sort().range()  # type: ignore

    def __getitem__(self, arg):
        """Return the SMT expression `self[arg]`.
        Included for compatibility with arrays.

        >>> a = Set('a', IntSort())
        >>> i = Int('i')
        >>> a[i]
        IsMember(i, a)
        """
        arg = self.domain().cast(arg)
        return _to_expr_ref(
            self.ctx.solver.mkTerm(Kind.SET_MEMBER, arg.ast, self.ast), self.ctx
        )

    def default(self):
        """
        Always returns false.

        Included for compatibility with Arrays.

        >>> Set('a', IntSort()).default()
        False

        """
        return BoolRef(self.ctx.solver.mkFalse(), self.ctx)

    def __and__(self, other):
        """Intersection

        >>> a = Const('a', SetSort(IntSort()))
        >>> b = Const('b', SetSort(IntSort()))
        >>> a & b
        SetIntersect(a, b)
        """
        a, b = _coerce_exprs(self, other)
        return SetIntersect(a, b)

    def __or__(self, other):
        """Union

        >>> a = Const('a', SetSort(IntSort()))
        >>> b = Const('b', SetSort(IntSort()))
        >>> a | b
        SetUnion(a, b)
        """
        a, b = _coerce_exprs(self, other)
        return SetUnion(a, b)


def SetSort(s):
    """Create a set sort over element sort s"""
    ctx = s.ctx
    instance_check(s, SortRef)
    sort = ctx.solver.mkSetSort(s.ast)
    return SetSortRef(sort, ctx)


def Set(name, elem_sort):
    """Creates a symbolic set of elements"""
    sort = SetSort(elem_sort)
    ctx = _get_ctx(sort.ctx)
    e = ctx.get_var(name, sort)
    return SetRef(e, ctx)


def EmptySet(s):
    """Create the empty set

    >>> EmptySet(IntSort())
    Empty(Set(Int))
    """
    ctx = s.ctx
    sort = SetSort(s)
    return SetRef(ctx.solver.mkEmptySet(sort.ast), ctx)


def FullSet(s):
    """Create the full set

    >>> FullSet(IntSort())
    Full(Set(Int))
    """
    ctx = s.ctx
    sort = SetSort(s)
    return SetRef(ctx.solver.mkUniverseSet(sort.ast), ctx)


def SetUnion(*args):
    """Take the union of sets

    >>> a = Const('a', SetSort(IntSort()))
    >>> b = Const('b', SetSort(IntSort()))
    >>> SetUnion(a, b)
    SetUnion(a, b)
    """
    args = _get_args(args)
    ctx = _ctx_from_ast_arg_list(args)
    return SetRef(ctx.solver.mkTerm(Kind.SET_UNION, *[a.ast for a in args]), ctx)


def SetIntersect(*args):
    """Take the intersection of sets

    >>> a = Const('a', SetSort(IntSort()))
    >>> b = Const('b', SetSort(IntSort()))
    >>> SetIntersect(a, b)
    SetIntersect(a, b)
    """
    args = _get_args(args)
    ctx = _ctx_from_ast_arg_list(args)
    return SetRef(ctx.solver.mkTerm(Kind.SET_INTER, *[a.ast for a in args]), ctx)


def SetAdd(s, e):
    """Add element e to set s

    >>> a = Const('a', SetSort(IntSort()))
    >>> SetAdd(a, 1)
    SetAdd(a, 1)
    >>> SetAdd(a, 1).arg(0)
    a
    """
    ctx = _ctx_from_ast_arg_list([s, e])
    e = _py2expr(e, ctx)
    return SetRef(ctx.solver.mkTerm(Kind.SET_INSERT, e.ast, s.ast), ctx, True)


def SetDel(s, e):
    """Remove element e to set s

    >>> a = Const('a', SetSort(IntSort()))
    >>> SetDel(a, 1)
    SetDifference(a, Singleton(1))
    """
    return SetDifference(s, Singleton(e))


def SetComplement(s):
    """The complement of set s

    >>> a = Const('a', SetSort(IntSort()))
    >>> SetComplement(a)
    SetComplement(a)
    """
    ctx = s.ctx
    return ArrayRef(ctx.solver.mkTerm(Kind.SET_COMPLEMENT, s.ast), ctx)


def Singleton(s):
    """The single element set of just e

    >>> Singleton(IntVal(1))
    Singleton(1)
    """
    s = _py2expr(s)
    ctx = s.ctx
    return SetRef(ctx.solver.mkTerm(Kind.SET_SINGLETON, s.ast), ctx)


def SetDifference(a, b):
    """The set difference of a and b

    >>> a = Const('a', SetSort(IntSort()))
    >>> b = Const('b', SetSort(IntSort()))
    >>> SetDifference(a, b)
    SetDifference(a, b)
    """
    ctx = _ctx_from_ast_arg_list([a, b])
    return SetRef(ctx.solver.mkTerm(Kind.SET_MINUS, a.ast, b.ast), ctx)


def SetMinus(a, b):
    """The set difference of a and b

    >>> a = Const('a', SetSort(IntSort()))
    >>> b = Const('b', SetSort(IntSort()))
    >>> SetMinus(a, b)
    SetDifference(a, b)
    """
    return SetDifference(a, b)


def IsMember(e, s):
    """Check if e is a member of set s

    >>> a = Const('a', SetSort(IntSort()))
    >>> IsMember(1, a)
    IsMember(1, a)
    """
    ctx = _ctx_from_ast_arg_list([s, e])
    arg = s.domain().cast(e)
    return BoolRef(ctx.solver.mkTerm(Kind.SET_MEMBER, arg.ast, s.ast), ctx)


def IsSubset(a, b):
    """Check if a is a subset of b

    >>> a = Const('a', SetSort(IntSort()))
    >>> b = Const('b', SetSort(IntSort()))
    >>> IsSubset(a, b)
    IsSubset(a, b)
    """
    ctx = _ctx_from_ast_arg_list([a, b])
    return BoolRef(ctx.solver.mkTerm(Kind.SET_SUBSET, a.ast, b.ast), ctx)


#########################################
#
# Solver
#
#########################################
class CheckSatResult(object):
    """Represents the result of a satisfiability check: sat, unsat, unknown.

    >>> s = Solver()
    >>> s.check()
    sat
    >>> r = s.check()
    >>> isinstance(r, CheckSatResult)
    True
    """

    def __init__(self, r):
        instance_check(r, pc.Result)
        self.r = r

    def __eq__(self, other):
        return repr(self) == repr(other)

    def __ne__(self, other):
        return not self.__eq__(other)

    def __repr__(self):
        if self.r.isSat():
            return "sat"
        elif self.r.isUnsat():
            return "unsat"
        else:
            return "unknown"


class CheckSatResultLiteral(CheckSatResult):
    """Represents the literal result of a satisfiability check: sat, unsat,
    unknown.


    >>> s = Solver()
    >>> s.check()
    sat
    >>> s.check() == CheckSatResultLiteral("sat")
    True
    >>> s.check() != CheckSatResultLiteral("sat")
    False
    """

    def __init__(self, string):
        self.string = string

    def __repr__(self):
        return self.string


sat = CheckSatResultLiteral("sat")
unsat = CheckSatResultLiteral("unsat")
unknown = CheckSatResultLiteral("unknown")


class Solver(object):
    """Solver API provides methods for implementing the main SMT 2.0 commands:

    * push,
    * pop,
    * check,
    * get-model,
    * etc."""

    def __init__(self, logic=None, ctx=None, logFile=None):
        # save logic so that we can re-build the solver if needed.
        self.logic = logic
        # ignore ctx (the paramter is kept for z3 compatibility)
        self.solver = None
        self.initFromLogic()
        self.scopes = 0
        self.assertions_ = [[]]
        self.last_result = None
        self.resetAssertions()

    def initFromLogic(self):
        """Create the base-API solver from the logic"""
        self.solver = pc.Solver()
        if self.logic is not None:
            self.solver.setLogic(self.logic)
        self.solver.setOption("produce-models", "true")

    def __del__(self):
        if self.solver is not None:
            self.solver = None

    def push(self):
        """Create a backtracking point.

        >>> x = Int('x')
        >>> s = Solver()
        >>> s.add(x > 0)
        >>> s
        [x > 0]
        >>> s.push()
        >>> s.add(x < 1)
        >>> s
        [x > 0, x < 1]
        >>> s.check()
        unsat
        >>> s.pop()
        >>> s.check()
        sat
        >>> s
        [x > 0]
        """
        self.scopes += 1
        self.assertions_.append([])
        self.solver.push(1)

    def pop(self, num=1):
        """Backtrack num backtracking points.

        >>> x = Int('x')
        >>> s = Solver()
        >>> s.add(x > 0)
        >>> s
        [x > 0]
        >>> s.push()
        >>> s.add(x < 1)
        >>> s
        [x > 0, x < 1]
        >>> s.check()
        unsat
        >>> s.pop()
        >>> s.check()
        sat
        >>> s
        [x > 0]
        """
        assert num <= self.scopes
        self.scopes -= num
        for _ in range(num):
            self.assertions_.pop()
        self.solver.pop(num)

    def num_scopes(self):
        """Return the current number of backtracking points.

        >>> s = Solver()
        >>> s.num_scopes()
        0
        >>> s.push()
        >>> s.num_scopes()
        1
        >>> s.push()
        >>> s.num_scopes()
        2
        >>> s.pop()
        >>> s.num_scopes()
        1
        """
        return self.scopes

    def resetAssertions(self):
        """Remove all asserted constraints and backtracking points created
        using `push()`.

        >>> x = Int('x')
        >>> s = Solver()
        >>> s.add(x > 0)
        >>> s
        [x > 0]
        >>> s.resetAssertions()
        >>> s
        []
        """
        self.solver.resetAssertions()
        self.scopes = 0
        self.assertions_ = [[]]

    def reset(self):
        """Fully reset the solver. This actually destroys the solver object in
        the context and recreates this. **This invalidates all objects created
        within this context and using them will most likely crash.**

        >>> s = Solver()
        >>> x = Int('x')
        >>> s.add(x > 0)
        >>> s.check()
        sat
        >>> s.reset()
        >>> s.setOption(incremental=True)
        """
        self.initFromLogic()

    def assert_exprs(self, *args):
        """Assert constraints into the solver.

        >>> x = Int('x')
        >>> s = Solver()
        >>> s.assert_exprs(x > 0, x < 2)
        >>> s
        [x > 0, x < 2]
        """
        args = _get_args(args)
        s = BoolSort()
        for arg in args:
            arg = s.cast(arg)
            self.assertions_[-1].append(arg)
            self.solver.assertFormula(arg.ast)

    def add(self, *args):
        """Assert constraints into the solver.

        >>> x = Int('x')
        >>> s = Solver()
        >>> s.add(x > 0, x < 2)
        >>> s
        [x > 0, x < 2]
        """
        self.assert_exprs(*args)

    def __iadd__(self, fml):
        """Assert constraints into the solver.

        >>> x = Int('x')
        >>> s = Solver()
        >>> s += x > 0
        >>> s += x < 2
        >>> s
        [x > 0, x < 2]
        """
        self.add(fml)
        return self

    def append(self, *args):
        """Assert constraints into the solver.

        >>> x = Int('x')
        >>> s = Solver()
        >>> s.append(x > 0, x < 2)
        >>> s
        [x > 0, x < 2]
        """
        self.assert_exprs(*args)

    def insert(self, *args):
        """Assert constraints into the solver.

        >>> x = Int('x')
        >>> s = Solver()
        >>> s.insert(x > 0, x < 2)
        >>> s
        [x > 0, x < 2]
        """
        self.assert_exprs(*args)

    def check(self, *assumptions):
        """Check whether the assertions in the given solver plus the optional
        assumptions are consistent or not.

        >>> x = Int('x')
        >>> s = Solver()
        >>> s.check()
        sat
        >>> s.add(x > 0, x < 2)
        >>> s.check()
        sat
        >>> s.model().eval(x)
        1
        >>> s.add(x < 1)
        >>> s.check()
        unsat
        >>> s.resetAssertions()
        """
        assumptions = _get_args(assumptions)
        r = CheckSatResult(self.solver.checkSatAssuming(*[a.ast for a in assumptions]))
        self.last_result = r
        return r

    def model(self):
        """Return a model for the last `check()`.

        This function raises an exception if
        a model is not available (e.g., last `check()` returned unsat).

        >>> s = Solver()
        >>> a = Int('a')
        >>> s.add(a + 2 == 0)
        >>> s.check()
        sat
        >>> s.model()
        [a = -2]
        """
        return ModelRef(self)

    def assertions(self):
        """Return an AST vector containing all added constraints.

        >>> s = Solver()
        >>> s.assertions()
        []
        >>> a = Int('a')
        >>> s.add(a > 0)
        >>> s.add(a < 10)
        >>> s.assertions()
        [a > 0, a < 10]
        """
        return ft.reduce(op.add, self.assertions_)

    def reason_unknown(self):
        """Return a string describing why the last `check()` returned `unknown`.

        >>> x = Int('x')
        >>> s = SimpleSolver()
        """
        if self.last_result is None:
            raise SMTException("No previous check-sat call, so no reason for unknown")
        return self.last_result.r.getUnknownExplanation()

    def __repr__(self):
        """Return a formatted string with all added constraints."""
        return "[" + ", ".join(str(a) for a in self.assertions()) + "]"

    def sexpr(self):
        """Return a formatted string (in Lisp-like format) with all added
        constraints. We say the string is in s-expression format.

        >>> x = Int('x')
        >>> s = Solver()
        >>> s.add(x > 0)
        >>> s.add(x < 2)
        >>> r = s.sexpr()
        """
        return "(and " + " ".join(a.sexpr() for a in self.assertions()) + ")"

    def set(self, *args, **kwargs):
        """Set an option on the solver. Wraps ``setOption()``.

        >>> s = Solver()
        >>> s.set(incremental=True)
        >>> s.set('incremental', 'true')
        """
        self.setOption(*args, **kwargs)

    def setOption(self, name=None, value=None, **kwargs):
        """Set options on the solver. Options can either be set via the ``name``
        and ``value`` arguments in the form ``setOption('foo', 'bar')``, or as
        keyword arguments using the syntax ``setOption(foo='bar')``.
        The option value is passed as a string internally. Boolean values are
        properly converted manually, all other types are convertes using
        ``str()``.

        >>> s = Solver()
        >>> s.setOption('incremental', True)
        >>> s.setOption(incremental='true')
        """
        if name is not None:
            kwargs[name] = value
        for k, v in kwargs.items():
            _assert(isinstance(k, str), "non-string key " + str(k))
            if k == 'unsat_core':
                k = 'produce-unsat-cores'
            if isinstance(v, bool):
                v = "true" if v else "false"
            elif not isinstance(v, str):
                v = str(v)
            self.solver.setOption(k, v)

    def getOption(self, name):
        """Get the current value of an option from the solver. The value is
        returned as a string. For type-safe querying use ``getOptionInfo()``.

        >>> s = Solver()
        >>> s.setOption(incremental=True)
        >>> s.getOption("incremental")
        'true'
        """
        return self.solver.getOption(name)

    def getOptionNames(self):
        """Get all option names that can be used with ``getOption()``,
        ``setOption()`` and ``getOptionInfo()``.

        >>> s = Solver()
        >>> s.getOptionNames()[:2]
        ['abstract-values', 'ackermann']
        """
        return self.solver.getOptionNames()

    def getOptionInfo(self, name):
        """Get the current value of an option from the solver. The value is
        returned as a string. For type-safe querying use ``getOptionInfo()``.

        >>> s = Solver()
        >>> s.setOption(incremental=False)
        >>> s.getOptionInfo("incremental")
        {'name': 'incremental', 'aliases': [], 'setByUser': True, 'type': <class 'bool'>, 'current': False, 'default': True}
        """
        return self.solver.getOptionInfo(name)

    def statistics(self):
        """Return the statistics of this solver.

        >>> c = Context()
        >>> s = Solver(ctx=c)
        >>> a = Int('a', c)
        >>> s.add(a == 0)
        >>> s.check()
        sat
        >>> stats = s.statistics()
        >>> stats['cvc5::CONSTANT']
        {'defaulted': True, 'internal': False, 'value': {}}
        >>> len(stats.get()) < 10
        True
        >>> len(stats.get(True, True)) > 30
        True
        """
        return self.solver.getStatistics()
    
    def assert_and_track(self, a, p):
        pass

    def unsat_core(self):
        core = self.solver.getUnsatAssumptions()
        #core = self.solver.getUnsatCore()
        return [ _to_expr_ref(c, self.ctx) for c in core] 


def SolverFor(logic, ctx=None, logFile=None):
    """Create a solver customized for the given logic.

    The parameter `logic` is a string. It should be the name of an SMT-LIB
    logic.
    See https://smtlib.cs.uiowa.edu/ for the name of all available logics.
    """

    # Pending multiple solvers
    # >>> s = SolverFor("QF_LIA")
    # >>> x = Int('x')
    # >>> s.add(x > 0)
    # >>> s.add(x < 2)
    # >>> s.check()
    # sat
    # >>> s.model()
    # [x = 1]
    return Solver(logic=logic, ctx=ctx, logFile=logFile)


def SimpleSolver(ctx=None, logFile=None):
    """Return a simple general purpose solver.

    >>> s = SimpleSolver()
    >>> x = Int('x')
    >>> s.add(x > 0)
    >>> s.check()
    sat
    """
    return Solver(ctx=ctx, logFile=logFile)


#########################################
#
# Utils
#
#########################################


def Sum(*args):
    """Create the sum of the SMT expressions.

    >>> a, b, c = Ints('a b c')
    >>> Sum(a, b, c)
    a + b + c
    >>> Sum([a, b, c])
    a + b + c
    >>> A = IntVector('a', 5)
    >>> Sum(A)
    a__0 + a__1 + a__2 + a__3 + a__4
    >>> Sum()
    0
    """
    args = _get_args(args)
    if len(args) == 0:
        return 0
    ctx = _ctx_from_ast_arg_list(args)
    if ctx is not None:
        args = _coerce_expr_list(args, ctx)
    return ft.reduce(lambda a, b: a + b, args)


def Product(*args):
    """Create the product of the SMT expressions.

    >>> a, b, c = Ints('a b c')
    >>> Product(a, b, c)
    a*b*c
    >>> Product([a, b, c])
    a*b*c
    >>> A = IntVector('a', 5)
    >>> Product(A)
    a__0*a__1*a__2*a__3*a__4
    >>> Product()
    1
    """
    args = _get_args(args)
    if len(args) == 0:
        return 1
    ctx = _ctx_from_ast_arg_list(args)
    if ctx is not None:
        args = _coerce_expr_list(args, ctx)
    return ft.reduce(lambda a, b: a * b, args)


def substitute(t, *m):
    """Apply substitution m on t, m is a list of pairs of the form (from, to).
    Every occurrence in t of from is replaced with to.

    >>> x = Int('x')
    >>> y = Int('y')
    >>> f = Function('f', IntSort(), IntSort())
    >>> substitute(f(x) + f(y), (f(x), IntVal(1)), (f(y), IntVal(1)))
    1 + 1
    """
    split = _get_args(m)
    if all(isinstance(p, tuple) for p in split):
        m = split
    assert is_expr(t)
    _assert(is_expr(t), "SMT expression expected")
    froms = []
    tos = []
    for subst in m:
        if debugging():
            _assert(isinstance(subst, tuple), "each subst must be a tuple")
            _assert(len(subst) == 2, "each subst must be a pair")
            _assert(
                is_expr(subst[0]) and is_expr(subst[1]),
                "each subst must be from an expression, to an expression",
            )
            _assert(
                subst[0].sort().eq(subst[1].sort()),
                "each subst must be sort-preserving",
            )
        froms.append(subst[0].ast)
        tos.append(subst[1].ast)
    return _to_expr_ref(t.ast.substitute(froms, tos), t.ctx)


def solve(*args, **kwargs):
    """Solve the constraints `*args`.

    This is a simple function for creating demonstrations. It creates a solver,
    configure it using the options in `kwargs`, adds the constraints
    in `args`, and invokes check.

    >>> a = Int('a')
    >>> solve(a > 0, a < 2)
    [a = 1]
    >>> solve(a > 0, a < 2, show=True)
    Problem:
    [a > 0, a < 2]
    Solution:
    [a = 1]
    """
    s = Solver()
    solve_using(s, *args, **kwargs)


def solve_using(s, *args, **kwargs):
    """Solve the constraints `*args` using solver `s`.

    This is a simple function for creating demonstrations.
    It is similar to `solve`, but it uses the given solver `s`.
    It configures solver `s` using the options in `kwargs`,
    adds the constraints in `args`, and invokes check.

    >>> a = Int('a')
    >>> s = Solver()
    >>> solve_using(s, a > 0, a < 2)
    [a = 1]
    >>> solve_using(s, a != 1, show=True)
    Problem:
    [a > 0, a < 2, a != 1]
    no solution
    """
    if debugging():
        _assert(isinstance(s, Solver), "Solver object expected")
    show = False
    if "show" in kwargs:
        if kwargs["show"]:
            show = True
        del kwargs["show"]
    s.set(**kwargs)
    s.add(*args)
    if show:
        print("Problem:")
        print(s)
    r = s.check()
    if r == unsat:
        print("no solution")
    elif r == unknown:
        print("failed to solve")
        try:
            print(s.model())
        except SMTException:
            return
    else:
        if show:
            print("Solution:")
        print(s.model())


def prove(claim, **keywords):
    """Try to prove the given claim.

    This is a simple function for creating demonstrations.  It tries to prove
    `claim` by showing the negation is unsatisfiable.

    >>> p, q = Bools('p q')
    >>> prove(Not(And(p, q)) == Or(Not(p), Not(q)))
    proved
    >>> prove(p == True)
    counterexample
    [p = False]
    >>> prove(p == True, show=True)
    [Not(p == True)]
    counterexample
    [p = False]
    """
    if debugging():
        _assert(is_bool(claim), "SMT Boolean expression expected")
    s = Solver()
    s.add(Not(claim))
    if keywords.get("show", False):
        print(s)
    r = s.check()
    if r == unsat:
        print("proved")
    elif r == unknown:
        print("failed to prove")
        print(s.model())
    else:
        print("counterexample")
        print(s.model())


def is_sat(*args):
    """Return whether these constraints are satifiable.

    Prints nothing.

    >>> a = Int('a')
    >>> is_sat(a > 0, a < 2)
    True
    """
    s = Solver()
    s.add(args)
    r = s.check()
    _assert(r != unknown, "Unknown result in is_sat")
    return r == sat


def is_tautology(taut):
    """Return whether these constraints hold *for all assignments*.

    Prints nothing.

    >>> p, q = Bools('p q')
    >>> is_tautology(Not(And(p, q)) == Or(Not(p), Not(q)))
    True
    """
    s = Solver()
    s.add(Not(taut))
    r = s.check()
    _assert(r != unknown, "Unknown result in is_tautology")
    return r == unsat


class ModelRef:
    """Model/Solution of a satisfiability problem (aka system of constraints)."""

    def __init__(self, solver):
        assert solver is not None
        self.solver = solver

    def __del__(self):
        if self.solver is not None:
            self.solver = None

    def vars(self):
        """Returns the free constants in an assertion, as terms"""
        visit = {a: True for a in self.solver.assertions()}
        q = list(visit.keys())
        vars_ = set()
        while len(q) > 0:
            a = q.pop()
            if a.ast.getKind() == Kind.CONSTANT:
                vars_.add(a)
            else:
                for c in a.children():
                    if c not in visit:
                        visit[c] = True
                        q.append(c)
                if a.kind() == Kind.APPLY_UF:
                    c = a.decl()
                    if c not in visit:
                        visit[c] = True
                        q.append(c)

        return vars_

    def __repr__(self):
        var_vals = [(str(v), self[v]) for v in self.decls()]
        inner = ", ".join(
            v + " = " + str(val) for v, val in sorted(var_vals, key=lambda a: a[0])
        )
        return "[" + inner + "]"

    def eval(self, t, model_completion=False):
        """Evaluate the expression `t` in the model `self`. If
        `model_completion` is enabled, then a default interpretation is
        automatically added for symbols that do not have an interpretation in
        the model `self`.

        >>> x = Int('x')
        >>> s = Solver()
        >>> s.add(x > 0, x < 2)
        >>> s.check()
        sat
        >>> m = s.model()
        >>> m.eval(x + 1)
        2
        >>> m.eval(x == 1)
        True
        """
        return _to_expr_ref(self.solver.solver.getValue(t.ast), Context(self.solver))

    def evaluate(self, t, model_completion=False):
        """Alias for `eval`.

        >>> x = Int('x')
        >>> s = Solver()
        >>> s.add(x > 0, x < 2)
        >>> s.check()
        sat
        >>> m = s.model()
        >>> m.evaluate(x + 1)
        2
        >>> m.evaluate(x == 1)
        True
        """
        return self.eval(t, model_completion)

    def __len__(self):
        """Return the number of constant and function declarations in the model
        `self`.

        >>> f = Function('f', IntSort(), IntSort())
        >>> x = Int('x')
        >>> s = Solver()
        >>> s.add(x > 0, f(x) != x)
        >>> s.check()
        sat
        >>> m = s.model()
        >>> len(m)
        2
        """
        return len(self.decls())

    def __getitem__(self, idx):
        """If `idx` is an integer,
        then the declaration at position `idx` in the model `self` is returned.
        If `idx` is a declaration, then the actual interpretation is returned.

        The elements can be retrieved using position or the actual declaration.

        >>> f = Function('f', IntSort(), IntSort())
        >>> x = Int('x')
        >>> s = Solver()
        >>> s.add(x > 0, x < 2, f(x) == 0)
        >>> s.check()
        sat
        >>> m = s.model()
        >>> m.decls()
        [f, x]
        >>> len(m)
        2
        >>> m[0]
        f
        >>> m[1]
        x
        >>> m[x]
        1
        """
        if _is_int(idx):
            return self.decls()[idx]
        if isinstance(idx, ExprRef):
            return self.eval(idx)
        if isinstance(idx, SortRef):
            unimplemented()
        if debugging():
            _assert(False, "Integer, SMT declaration, or SMT constant expected")
        return None

    def decls(self):
        """Return a list with all symbols that have an interpretation in the
        model `self`.

        >>> f = Function('f', IntSort(), IntSort())
        >>> x = Int('x')
        >>> s = Solver()
        >>> s.add(x > 0, x < 2, f(x) == 0)
        >>> s.check()
        sat
        >>> m = s.model()
        >>> m.decls()
        [f, x]
        """
        return sorted(self.vars(), key=lambda v: str(v))


def evaluate(t):
    """Evaluates the given term (assuming it is constant!)"""
    s = Solver()
    s.check()
    m = s.model()
    return m[t]


def simplify(a):
    """Simplify the expression `a`.

    >>> x = Int('x')
    >>> y = Int('y')
    >>> simplify(x + 1 + y + x + 1)
    2 + 2*x + y
    """
    if debugging():
        _assert(is_expr(a), "SMT expression expected")
    instance_check(a, ExprRef)
    return _to_expr_ref(a.ctx.solver.simplify(a.ast), a.ctx)


#########################################
#
# Floating-Point Arithmetic
#
#########################################


def _coerce_fp_expr_list(alist, ctx):
    first_fp_sort = None
    for a in alist:
        if is_fp(a):
            if first_fp_sort is None:
                first_fp_sort = a.sort()
            elif first_fp_sort == a.sort():
                pass  # OK, same as before
            else:
                # we saw at least 2 different float sorts; something will
                # throw a sort mismatch later, for now assume None.
                first_fp_sort = None
                break

    r = []
    for i in range(len(alist)):
        a = alist[i]
        is_repr = isinstance(a, str) and "2**(" in a and a.endswith(")")
        if is_repr or _is_int(a) or isinstance(a, (float, bool)):
            r.append(FPVal(a, None, first_fp_sort, ctx))
        else:
            r.append(a)
    return _coerce_expr_list(r, ctx)


# FP Sorts


class FPSortRef(SortRef):
    """Floating-point sort."""

    def ebits(self):
        """Retrieves the number of bits reserved for the exponent in the FloatingPoint sort `self`.
        >>> b = FPSort(8, 24)
        >>> b.ebits()
        8
        """
        return self.ast.getFloatingPointExponentSize()

    def sbits(self):
        """Retrieves the number of bits reserved for the significand in the FloatingPoint sort `self`.
        >>> b = FPSort(8, 24)
        >>> b.sbits()
        24
        """
        return self.ast.getFloatingPointSignificandSize()

    def cast(self, val):
        """Try to cast `val` as a floating-point expression.
        >>> b = FPSort(8, 24)
        >>> b.cast(1.0)
        1
        >>> b.cast(1.0).sexpr()
        '(fp #b0 #b01111111 #b00000000000000000000000)'
        """
        if is_expr(val):
            if debugging():
                _assert(self.ctx == val.ctx, "Context mismatch")
            return val
        else:
            return FPVal(val, None, self, self.ctx)


def Float16(ctx=None):
    """Floating-point 16-bit (half) sort."""
    ctx = _get_ctx(ctx)
    return FPSortRef(ctx.solver.mkFloatingPointSort(5, 11), ctx)


def FloatHalf(ctx=None):
    """Floating-point 16-bit (half) sort."""
    return Float16(ctx)


def Float32(ctx=None):
    """Floating-point 32-bit (single) sort."""
    ctx = _get_ctx(ctx)
    return FPSortRef(ctx.solver.mkFloatingPointSort(8, 24), ctx)


def FloatSingle(ctx=None):
    """Floating-point 32-bit (single) sort."""
    return Float32(ctx)


def Float64(ctx=None):
    """Floating-point 64-bit (double) sort."""
    ctx = _get_ctx(ctx)
    return FPSortRef(ctx.solver.mkFloatingPointSort(11, 53), ctx)


def FloatDouble(ctx=None):
    """Floating-point 64-bit (double) sort."""
    return Float64(ctx)


def Float128(ctx=None):
    """Floating-point 128-bit (quadruple) sort."""
    ctx = _get_ctx(ctx)
    return FPSortRef(ctx.solver.mkFloatingPointSort(15, 113), ctx)


def FloatQuadruple(ctx=None):
    """Floating-point 128-bit (quadruple) sort."""
    return Float128(ctx)


class FPRMSortRef(SortRef):
    """ "Floating-point rounding mode sort."""


def is_fp_sort(s):
    """Return True if `s` is a SMT floating-point sort.

    >>> is_fp_sort(FPSort(8, 24))
    True
    >>> is_fp_sort(IntSort())
    False
    """
    return isinstance(s, FPSortRef)


def is_fprm_sort(s):
    """Return True if `s` is a SMT floating-point rounding mode sort.

    >>> is_fprm_sort(FPSort(8, 24))
    False
    >>> is_fprm_sort(RNE().sort())
    True
    """
    return isinstance(s, FPRMSortRef)


# FP Expressions


class FPRef(ExprRef):
    """Floating-point expressions."""

    def sort(self):
        """Return the sort of the floating-point expression `self`.

        >>> x = FP('1.0', FPSort(8, 24))
        >>> x.sort()
        FPSort(8, 24)
        >>> x.sort() == FPSort(8, 24)
        True
        """
        return FPSortRef(self.ast.getSort(), self.ctx)

    def ebits(self):
        """Retrieves the number of bits reserved for the exponent in the FloatingPoint expression `self`.
        >>> b = FPSort(8, 24)
        >>> b.ebits()
        8
        """
        return self.sort().ebits()

    def sbits(self):
        """Retrieves the number of bits reserved for the exponent in the FloatingPoint expression `self`.
        >>> b = FPSort(8, 24)
        >>> b.sbits()
        24
        """
        return self.sort().sbits()

    def as_string(self):
        """Return a SMT floating point expression as a Python string."""
        return str(self.ast)

    def __le__(self, other):
        return fpLEQ(self, other, self.ctx)

    def __lt__(self, other):
        return fpLT(self, other, self.ctx)

    def __ge__(self, other):
        return fpGEQ(self, other, self.ctx)

    def __gt__(self, other):
        return fpGT(self, other, self.ctx)

    def __add__(self, other):
        """Create the SMT expression `self + other`.

        >>> x = FP('x', FPSort(8, 24))
        >>> y = FP('y', FPSort(8, 24))
        >>> x + y
        x + y
        >>> (x + y).sort()
        FPSort(8, 24)
        """
        return fpAdd(_dflt_rm(), self, other, self.ctx)

    def __radd__(self, other):
        """Create the SMT expression `other + self`.

        >>> x = FP('x', FPSort(8, 24))
        >>> 10 + x
        1.25*(2**3) + x
        """
        return fpAdd(_dflt_rm(), other, self, self.ctx)

    def __sub__(self, other):
        """Create the SMT expression `self - other`.

        >>> x = FP('x', FPSort(8, 24))
        >>> y = FP('y', FPSort(8, 24))
        >>> x - y
        x - y
        >>> (x - y).sort()
        FPSort(8, 24)
        """
        return fpSub(_dflt_rm(), self, other, self.ctx)

    def __rsub__(self, other):
        """Create the SMT expression `other - self`.

        >>> x = FP('x', FPSort(8, 24))
        >>> 10 - x
        1.25*(2**3) - x
        """
        return fpSub(_dflt_rm(), other, self, self.ctx)

    def __mul__(self, other):
        """Create the SMT expression `self * other`.

        >>> x = FP('x', FPSort(8, 24))
        >>> y = FP('y', FPSort(8, 24))
        >>> x * y
        x * y
        >>> (x * y).sort()
        FPSort(8, 24)
        >>> 10 * y
        1.25*(2**3) * y
        """
        return fpMul(_dflt_rm(), self, other, self.ctx)

    def __rmul__(self, other):
        """Create the SMT expression `other * self`.

        >>> x = FP('x', FPSort(8, 24))
        >>> y = FP('y', FPSort(8, 24))
        >>> x * y
        x * y
        >>> x * 10
        x * 1.25*(2**3)
        """
        return fpMul(_dflt_rm(), other, self, self.ctx)

    def __pos__(self):
        """Create the SMT expression `+self`."""
        return self

    def __neg__(self):
        """Create the SMT expression `-self`.

        >>> x = FP('x', Float32())
        >>> -x
        -x
        """
        return fpNeg(self)

    def __div__(self, other):
        """Create the SMT expression `self / other`.

        >>> x = FP('x', FPSort(8, 24))
        >>> y = FP('y', FPSort(8, 24))
        >>> x / y
        x / y
        >>> (x / y).sort()
        FPSort(8, 24)
        >>> 10 / y
        1.25*(2**3) / y
        """
        return fpDiv(_dflt_rm(), self, other, self.ctx)

    def __rdiv__(self, other):
        """Create the SMT expression `other / self`.

        >>> x = FP('x', FPSort(8, 24))
        >>> y = FP('y', FPSort(8, 24))
        >>> x / y
        x / y
        >>> x / 10
        x / 1.25*(2**3)
        """
        return fpDiv(_dflt_rm(), other, self, self.ctx)

    def __truediv__(self, other):
        """Create the SMT expression division `self / other`."""
        return self.__div__(other)

    def __rtruediv__(self, other):
        """Create the SMT expression division `other / self`."""
        return self.__rdiv__(other)

    def __mod__(self, other):
        """Create the SMT expression mod `self % other`."""
        return fpRem(self, other)

    def __rmod__(self, other):
        """Create the SMT expression mod `other % self`."""
        return fpRem(other, self)


class FPRMRef(ExprRef):
    """Floating-point rounding mode expressions"""

    def as_string(self):
        """Return a SMT floating point expression as a Python string."""
        return str(self.ast)


def RoundNearestTiesToEven(ctx=None):
    """Round to nearest, with ties broken towards even.

    See `Section 4.2 of the IEEE standard <https://doi.org/10.1109/IEEESTD.2019.8766229>`
    or `wikipedia <https://en.wikipedia.org/wiki/Floating-point_arithmetic#Rounding_modes>`
    for details on rounding modes.

    >>> x, y = FPs('x y', FPSort(8, 24))
    >>> fpMul(RoundNearestTiesToEven(), x, y)
    fpMul(RNE(), x, y)
    """
    ctx = _get_ctx(ctx)
    return FPRMRef(
        ctx.solver.mkRoundingMode(pc.RoundingMode.ROUND_NEAREST_TIES_TO_EVEN), ctx
    )


def RNE(ctx=None):
    """Round to nearest, with ties broken towards even.

    See `Section 4.2 of the IEEE standard <https://doi.org/10.1109/IEEESTD.2019.8766229>`
    or `wikipedia <https://en.wikipedia.org/wiki/Floating-point_arithmetic#Rounding_modes>`
    for details on rounding modes.

    >>> x, y = FPs('x y', FPSort(8, 24))
    >>> fpMul(RNE(), x, y)
    fpMul(RNE(), x, y)
    """
    return RoundNearestTiesToEven(ctx)


def RoundNearestTiesToAway(ctx=None):
    """Round to nearest, with ties broken away from zero.

    See `Section 4.2 of the IEEE standard <https://doi.org/10.1109/IEEESTD.2019.8766229>`
    or `wikipedia <https://en.wikipedia.org/wiki/Floating-point_arithmetic#Rounding_modes>`
    for details on rounding modes.

    >>> x, y = FPs('x y', FPSort(8, 24))
    >>> fpMul(RoundNearestTiesToAway(), x, y)
    fpMul(RNA(), x, y)
    """
    ctx = _get_ctx(ctx)
    return FPRMRef(
        ctx.solver.mkRoundingMode(pc.RoundingMode.ROUND_NEAREST_TIES_TO_AWAY), ctx
    )


def RNA(ctx=None):
    """Round to nearest, with ties broken away from zero.

    See `Section 4.2 of the IEEE standard <https://doi.org/10.1109/IEEESTD.2019.8766229>`
    or `wikipedia <https://en.wikipedia.org/wiki/Floating-point_arithmetic#Rounding_modes>`
    for details on rounding modes.

    >>> x, y = FPs('x y', FPSort(8, 24))
    >>> fpMul(RNA(), x, y)
    fpMul(RNA(), x, y)
    """
    return RoundNearestTiesToAway(ctx)


def RoundTowardPositive(ctx=None):
    """Round towards more positive values.

    See `Section 4.2 of the IEEE standard <https://doi.org/10.1109/IEEESTD.2019.8766229>`
    or `wikipedia <https://en.wikipedia.org/wiki/Floating-point_arithmetic#Rounding_modes>`
    for details on rounding modes.

    >>> x, y = FPs('x y', FPSort(8, 24))
    >>> fpMul(RoundTowardPositive(), x, y)
    fpMul(RTP(), x, y)
    """
    ctx = _get_ctx(ctx)
    return FPRMRef(
        ctx.solver.mkRoundingMode(pc.RoundingMode.ROUND_TOWARD_POSITIVE), ctx
    )


def RTP(ctx=None):
    """Round towards more positive values.

    See `Section 4.2 of the IEEE standard <https://doi.org/10.1109/IEEESTD.2019.8766229>`
    or `wikipedia <https://en.wikipedia.org/wiki/Floating-point_arithmetic#Rounding_modes>`
    for details on rounding modes.

    >>> x, y = FPs('x y', FPSort(8, 24))
    >>> fpMul(RTP(), x, y)
    fpMul(RTP(), x, y)
    """
    return RoundTowardPositive(ctx)


def RoundTowardNegative(ctx=None):
    """Round towards more negative values.

    See `Section 4.2 of the IEEE standard <https://doi.org/10.1109/IEEESTD.2019.8766229>`
    or `wikipedia <https://en.wikipedia.org/wiki/Floating-point_arithmetic#Rounding_modes>`
    for details on rounding modes.

    >>> x, y = FPs('x y', FPSort(8, 24))
    >>> fpMul(RoundTowardNegative(), x, y)
    fpMul(RTN(), x, y)
    """
    ctx = _get_ctx(ctx)
    return FPRMRef(
        ctx.solver.mkRoundingMode(pc.RoundingMode.ROUND_TOWARD_NEGATIVE), ctx
    )


def RTN(ctx=None):
    """Round towards more negative values.

    See `Section 4.2 of the IEEE standard <https://doi.org/10.1109/IEEESTD.2019.8766229>`
    or `wikipedia <https://en.wikipedia.org/wiki/Floating-point_arithmetic#Rounding_modes>`
    for details on rounding modes.

    >>> x, y = FPs('x y', FPSort(8, 24))
    >>> fpMul(RTN(), x, y)
    fpMul(RTN(), x, y)
    """
    return RoundTowardNegative(ctx)


def RoundTowardZero(ctx=None):
    """Round towards zero.

    See `Section 4.2 of the IEEE standard <https://doi.org/10.1109/IEEESTD.2019.8766229>`
    or `wikipedia <https://en.wikipedia.org/wiki/Floating-point_arithmetic#Rounding_modes>`
    for details on rounding modes.

    >>> x, y = FPs('x y', FPSort(8, 24))
    >>> fpMul(RoundTowardZero(), x, y)
    x * y
    """
    ctx = _get_ctx(ctx)
    return FPRMRef(ctx.solver.mkRoundingMode(pc.RoundingMode.ROUND_TOWARD_ZERO), ctx)


def RTZ(ctx=None):
    """Round towards zero.

    See `Section 4.2 of the IEEE standard <https://doi.org/10.1109/IEEESTD.2019.8766229>`
    or `wikipedia <https://en.wikipedia.org/wiki/Floating-point_arithmetic#Rounding_modes>`
    for details on rounding modes.

    >>> x, y = FPs('x y', FPSort(8, 24))
    >>> fpMul(RTZ(), x, y)
    x * y
    """
    return RoundTowardZero(ctx)


def is_fprm(a):
    """Return `True` if `a` is a SMT floating-point rounding mode expression.

    >>> rm = RNE()
    >>> is_fprm(rm)
    True
    >>> rm = 1.0
    >>> is_fprm(rm)
    False
    """
    return isinstance(a, FPRMRef)


def is_fprm_value(a):
    """Return `True` if `a` is a SMT floating-point rounding mode numeral value."""
    return is_fprm(a) and _is_numeral(a.ctx, a.ast)


# Global default rounding mode
_dflt_rounding_mode = pc.RoundingMode.ROUND_TOWARD_ZERO
_dflt_fpsort_ebits = 11
_dflt_fpsort_sbits = 53


def get_default_rounding_mode(ctx=None):
    """Retrieves the global default rounding mode."""
    if debugging():
        _assert(
            isinstance(_dflt_rounding_mode, pc.RoundingMode), "illegal rounding mode"
        )
    ctx = _get_ctx(ctx)
    return FPRMRef(ctx.solver.mkRoundingMode(_dflt_rounding_mode), ctx)


def set_default_rounding_mode(rm, ctx=None):
    """Set the default rounding mode

    >>> x, y = FPs('x y', Float32())
    >>> set_default_rounding_mode(RTN())
    >>> sum1 = x + y
    >>> set_default_rounding_mode(RTP())
    >>> sum2 = x + y
    >>> print((sum1 == sum2).sexpr())
    (= (fp.add roundTowardNegative x y) (fp.add roundTowardPositive x y))
    >>> s = SolverFor("QF_FP")
    >>> s += sum1 != sum2
    >>> s.check()
    sat
    >>> m = s.model()
    >>> assert str(m[sum1]) != str(m[sum2])

    Note the the FP term builders can take an explicit rounding mode.
    """
    global _dflt_rounding_mode
    _assert(is_fprm_value(rm), "illegal rounding mode")
    _dflt_rounding_mode = rm.ast.getRoundingModeValue()


def get_default_fp_sort(ctx=None):
    return FPSort(_dflt_fpsort_ebits, _dflt_fpsort_sbits, ctx)


def set_default_fp_sort(ebits, sbits, ctx=None):
    global _dflt_fpsort_ebits
    global _dflt_fpsort_sbits
    _dflt_fpsort_ebits = ebits
    _dflt_fpsort_sbits = sbits


def _dflt_rm(ctx=None):
    return get_default_rounding_mode(ctx)


def _dflt_fps(ctx=None):
    return get_default_fp_sort(ctx)


# FP Numerals


def _fp_ieee_val_sign_py_bool(term):
    sbits, ebits, bv = term.getFloatingPointValue()
    bit = bv.getBitVectorValue()[0]
    if bit == "0":
        return False
    if bit == "1":
        return True
    _assert(False, "Bad sign bit: " + str(bit))


def _fp_ieee_val_significand_bv_py_str(term):
    ebits, sbits, bv = term.getFloatingPointValue()
    return "1." + bv.getBitVectorValue()[1 + ebits :]


def _fp_ieee_val_exponent_bv_py_str(term):
    ebits, sbits, bv = term.getFloatingPointValue()
    return bv.getBitVectorValue()[1 : 1 + ebits]


def _fp_ieee_val_significand_py_uint(term):
    return int(_fp_ieee_val_significand_bv_py_str(term)[2:], 2)


def _fp_ieee_val_significand_py_float(term):
    ebits, sbits, bv = term.getFloatingPointValue()
    uint = _fp_ieee_val_significand_py_uint(term)
    return 1.0 + float(uint) / 2.0 ** (sbits - 1)


def _fp_ieee_val_exponent_py_int(term):
    ebits, sbits, bv = term.getFloatingPointValue()
    return int(_fp_ieee_val_exponent_bv_py_str(term), 2) - 2 ** (ebits - 1) + 1


class FPNumRef(FPRef):
    def sign(self):
        """The sign of the numeral.

        >>> x = FPVal(+1.0, FPSort(8, 24))
        >>> x.sign()
        False
        >>> x = FPVal(-1.0, FPSort(8, 24))
        >>> x.sign()
        True
        """
        return _fp_ieee_val_sign_py_bool(self.ast)

    def significand(self):
        """The significand of the numeral, as a double

        >>> x = FPVal(2.5, FPSort(8, 24))
        >>> x.significand()
        1.25
        """
        return _fp_ieee_val_significand_py_float(self.ast)

    def significand_as_long(self):
        """The significand of the numeral as a long.

        This is missing the 1


        >>> x = FPVal(2.5, FPSort(8, 24))
        >>> x.significand_as_long()
        2097152
        """
        return _fp_ieee_val_significand_py_uint(self.ast)

    def exponent(self, biased=True):
        """The exponent of the numeral.

        >>> x = FPVal(2.5, FPSort(8, 24))
        >>> x.exponent()
        1
        """
        return self.exponent_as_long()

    def exponent_as_long(self):
        """The exponent of the numeral as a long.

        >>> x = FPVal(2.5, FPSort(8, 24))
        >>> x.exponent_as_long()
        1
        """
        return _fp_ieee_val_exponent_py_int(self.ast)

    def isNaN(self):
        """Indicates whether the numeral is a NaN."""
        return self.ast.isFloatingPointNaN()

    def isInf(self):
        """Indicates whether the numeral is +oo or -oo."""
        return self.ast.isFloatingPointNegInf() or self.ast.isFloatingPointPosInf()

    def isZero(self):
        """Indicates whether the numeral is +zero or -zero."""
        return self.ast.isFloatingPointNegZero() or self.ast.isFloatingPointPosZero()

    def isNormal(self):
        """Indicates whether the numeral is normal."""
        unimplemented("FP numeral: isNormal")

    def isSubnormal(self):
        """Indicates whether the numeral is subnormal."""
        unimplemented("FP numeral: isSubnormal")

    def isPositive(self):
        """Indicates whether the numeral is positive."""
        return not self.sign()

    def isNegative(self):
        """Indicates whether the numeral is negative."""
        return self.sign()

    def as_string(self):
        """
        The string representation of the numeral.

        >>> x = FPVal(20, FPSort(8, 24))
        >>> print(x.as_string())
        1.25*(2**4)
        """
        return str(self)
        # return ("FPVal(%s, %s)" % (s, self.sort()))


def is_fp(a):
    """Return `True` if `a` is a SMT floating-point expression.

    >>> b = FP('b', FPSort(8, 24))
    >>> is_fp(b)
    True
    >>> is_fp(b + 1.0)
    True
    >>> is_fp(Int('x'))
    False
    """
    return isinstance(a, FPRef)


def is_fp_value(a):
    """Return `True` if `a` is a SMT floating-point numeral value.

    >>> b = FP('b', FPSort(8, 24))
    >>> is_fp_value(b)
    False
    >>> b = FPVal(1.0, FPSort(8, 24))
    >>> b
    1
    >>> is_fp_value(b)
    True
    """
    return is_fp(a) and _is_numeral(a.ctx, a.ast)


def FPSort(ebits, sbits, ctx=None):
    """Return a SMT floating-point sort of the given sizes. If `ctx=None`, then the global context is used.

    >>> Single = FPSort(8, 24)
    >>> Double = FPSort(11, 53)
    >>> Single
    FPSort(8, 24)
    >>> x = Const('x', Single)
    >>> eq(x, FP('x', FPSort(8, 24)))
    True
    """
    ctx = _get_ctx(ctx)
    return FPSortRef(ctx.solver.mkFloatingPointSort(ebits, sbits), ctx)


def _to_float_str(val, exp=0):
    if isinstance(val, float):
        if math.isnan(val):
            res = "NaN"
        elif val == 0.0:
            sone = math.copysign(1.0, val)
            if sone < 0.0:
                return "-0.0"
            else:
                return "+0.0"
        elif val == float("+inf"):
            res = "+oo"
        elif val == float("-inf"):
            res = "-oo"
        else:
            v = val.as_integer_ratio()
            num = v[0]
            den = v[1]
            rvs = str(num) + "/" + str(den)
            res = rvs + "p" + _to_int_str(exp)
    elif isinstance(val, bool):
        if val:
            res = "1.0"
        else:
            res = "0.0"
    elif _is_int(val):
        res = str(val)
    elif isinstance(val, str):
        inx = val.find("*(2**")
        if inx == -1:
            res = val
        elif val[-1] == ")":
            res = val[0:inx]
            exp = str(int(val[inx + 5 : -1]) + int(exp))
        else:
            _assert(False, "String does not have floating-point numeral form.")
    elif debugging():
        _assert(False, "Python value cannot be used to create floating-point numerals.")
    if exp == 0:
        return res
    else:
        return res + "p" + exp


def fpNaN(s):
    """Create a SMT floating-point NaN term.

    >>> s = FPSort(8, 24)
    >>> set_fpa_pretty(True)
    >>> fpNaN(s)
    NaN
    >>> pb = get_fpa_pretty()
    >>> set_fpa_pretty(False)
    >>> fpNaN(s)
    fpNaN(FPSort(8, 24))
    >>> set_fpa_pretty(pb)
    """
    _assert(isinstance(s, FPSortRef), "sort mismatch")
    return FPNumRef(s.ctx.solver.mkFloatingPointNaN(s.ebits(), s.sbits()), s.ctx)


def fpPlusInfinity(s):
    """Create a SMT floating-point +oo term.

    >>> s = FPSort(8, 24)
    >>> pb = get_fpa_pretty()
    >>> set_fpa_pretty(True)
    >>> fpPlusInfinity(s)
    +oo
    >>> set_fpa_pretty(False)
    >>> fpPlusInfinity(s)
    fpPlusInfinity(FPSort(8, 24))
    >>> set_fpa_pretty(pb)
    """
    _assert(isinstance(s, FPSortRef), "sort mismatch")
    return FPNumRef(s.ctx.solver.mkFloatingPointPosInf(s.ebits(), s.sbits()), s.ctx)


def fpMinusInfinity(s):
    """Create a SMT floating-point -oo term."""
    _assert(isinstance(s, FPSortRef), "sort mismatch")
    return FPNumRef(s.ctx.solver.mkFloatingPointNegInf(s.ebits(), s.sbits()), s.ctx)


def fpInfinity(s, negative):
    """Create a SMT floating-point +oo or -oo term."""
    _assert(isinstance(s, FPSortRef), "sort mismatch")
    _assert(isinstance(negative, bool), "expected Boolean flag")
    return fpMinusInfinity(s) if negative else fpPlusInfinity(s)


def fpPlusZero(s):
    """Create a SMT floating-point +0.0 term."""
    _assert(isinstance(s, FPSortRef), "sort mismatch")
    return FPNumRef(s.ctx.solver.mkFloatingPointPosZero(s.ebits(), s.sbits()), s.ctx)


def fpMinusZero(s):
    """Create a SMT floating-point -0.0 term."""
    _assert(isinstance(s, FPSortRef), "sort mismatch")
    return FPNumRef(s.ctx.solver.mkFloatingPointNegZero(s.ebits(), s.sbits()), s.ctx)


def fpZero(s, negative):
    """Create a SMT floating-point +0.0 or -0.0 term."""
    _assert(isinstance(s, FPSortRef), "sort mismatch")
    _assert(isinstance(negative, bool), "expected Boolean flag")
    return fpMinusZero(s) if negative else fpPlusZero(s)


def FPVal(val, exp=None, fps=None, ctx=None):
    """Return a floating-point value of value `val` and sort `fps`.
    If `ctx=None`, then the global context is used.

    >>> v = FPVal(20.0, FPSort(8, 24))
    >>> v
    1.25*(2**4)
    >>> print("0x%.8x" % v.exponent_as_long())
    0x00000004
    >>> v = FPVal(2.25, FPSort(8, 24))
    >>> v
    1.125*(2**1)
    >>> v = FPVal(-2.25, FPSort(8, 24))
    >>> v
    -1.125*(2**1)
    >>> FPVal(-0.0, FPSort(8, 24))
    -0.0
    >>> FPVal(0.0, FPSort(8, 24))
    +0.0
    >>> FPVal(+0.0, FPSort(8, 24))
    +0.0
    """
    ctx = _get_ctx(ctx)
    if is_fp_sort(exp):
        fps = exp
        exp = None
    elif fps is None:
        fps = _dflt_fps(ctx)
    _assert(is_fp_sort(fps), "sort mismatch")
    if exp is None:
        exp = 0
    if math.isnan(val):
        return fpNaN(fps)
    elif str(val) == "-0.0":
        return fpMinusZero(fps)
    elif val == 0.0 or val == +0.0:
        return fpPlusZero(fps)
    elif val == float("+inf"):
        return fpPlusInfinity(fps)
    elif val == float("-inf"):
        return fpMinusInfinity(fps)
    else:
        # In (sign, exp, significand) order
        bv_str = bin(ctypes.c_uint64.from_buffer(ctypes.c_double(val)).value)[2:]
        bv_str = "0" * (64 - len(bv_str)) + bv_str
        dub = Float64(ctx)
        bv = ctx.solver.mkBitVector(len(bv_str), bv_str, 2)
        fp64 = ctx.solver.mkFloatingPoint(dub.ebits(), dub.sbits(), bv)
        fp_to_fp_op = ctx.solver.mkOp(
            Kind.FLOATINGPOINT_TO_FP_FROM_FP, fps.ebits(), fps.sbits()
        )
        fp = ctx.solver.mkTerm(fp_to_fp_op, _dflt_rm(ctx).ast, fp64)
        presimp = FPNumRef(fp, ctx)
        post = simplify(presimp)
        return post


def FP(name, fpsort, ctx=None):
    """Return a floating-point constant named `name`.
    `fpsort` is the floating-point sort.
    If `ctx=None`, then the global context is used.

    >>> x  = FP('x', FPSort(8, 24))
    >>> is_fp(x)
    True
    >>> x.ebits()
    8
    >>> x.sort()
    FPSort(8, 24)
    >>> word = FPSort(8, 24)
    >>> x2 = FP('x', word)
    >>> eq(x, x2)
    True
    """
    if isinstance(fpsort, FPSortRef) and ctx is None:
        ctx = fpsort.ctx
    else:
        ctx = _get_ctx(ctx)
    if debugging():
        _assert(isinstance(fpsort, SortRef), "SMT sort expected")
    ctx = fpsort.ctx
    e = ctx.get_var(name, fpsort)
    return FPRef(e, ctx)


def FPs(names, fpsort, ctx=None):
    """Return an array of floating-point constants.

    >>> x, y, z = FPs('x y z', FPSort(8, 24))
    >>> x.sort()
    FPSort(8, 24)
    >>> x.sbits()
    24
    >>> x.ebits()
    8
    >>> fpMul(RNE(), fpAdd(RNE(), x, y), z)
    fpMul(RNE(), fpAdd(RNE(), x, y), z)
    """
    ctx = _get_ctx(ctx)
    if isinstance(names, str):
        names = names.split(" ")
    return [FP(name, fpsort, ctx) for name in names]


def fpAbs(a, ctx=None):
    """Create a SMT floating-point absolute value expression.

    >>> s = FPSort(8, 24)
    >>> rm = RNE()
    >>> x = FPVal(1.0, s)
    >>> fpAbs(x)
    fpAbs(1)
    >>> y = FPVal(-20.0, s)
    >>> y
    -1.25*(2**4)
    >>> fpAbs(y)
    fpAbs(-1.25*(2**4))
    >>> fpAbs(-1.25*(2**4))
    fpAbs(-1.25*(2**4))
    >>> fpAbs(x).sort()
    FPSort(8, 24)
    """
    ctx = _get_ctx(ctx)
    [a] = _coerce_fp_expr_list([a], ctx)
    return FPRef(ctx.solver.mkTerm(Kind.FLOATINGPOINT_ABS, a.ast), ctx)


def fpNeg(a, ctx=None):
    """Create a SMT floating-point addition expression.

    >>> s = FPSort(8, 24)
    >>> rm = RNE()
    >>> x = FP('x', s)
    >>> fpNeg(x)
    -x
    >>> fpNeg(x).sort()
    FPSort(8, 24)
    """
    ctx = _get_ctx(ctx)
    [a] = _coerce_fp_expr_list([a], ctx)
    return FPRef(ctx.solver.mkTerm(Kind.FLOATINGPOINT_NEG, a.ast), ctx)


def _mk_fp_unary(kind, rm, a, ctx):
    ctx = _get_ctx(ctx)
    [a] = _coerce_fp_expr_list([a], ctx)
    if debugging():
        _assert(
            is_fprm(rm),
            "First argument must be a SMT floating-point rounding mode expression",
        )
        _assert(is_fp(a), "Second argument must be a SMT floating-point expression")
    return FPRef(ctx.solver.mkTerm(kind, rm.as_ast(), a.as_ast()), ctx)


def _mk_fp_unary_pred(kind, a, ctx):
    ctx = _get_ctx(ctx)
    [a] = _coerce_fp_expr_list([a], ctx)
    if debugging():
        _assert(is_fp(a), "First argument must be a SMT floating-point expression")
    return BoolRef(ctx.solver.mkTerm(kind, a.as_ast()), ctx)


def _mk_fp_bin(kind, rm, a, b, ctx):
    ctx = _get_ctx(ctx)
    [a, b] = _coerce_fp_expr_list([a, b], ctx)
    if debugging():
        _assert(
            is_fprm(rm),
            "First argument must be a SMT floating-point rounding mode expression",
        )
        _assert(
            is_fp(a) or is_fp(b),
            "Second or third argument must be a SMT floating-point expression",
        )
    return FPRef(ctx.solver.mkTerm(kind, rm.as_ast(), a.as_ast(), b.as_ast()), ctx)


def _mk_fp_bin_norm(kind, a, b, ctx):
    ctx = _get_ctx(ctx)
    [a, b] = _coerce_fp_expr_list([a, b], ctx)
    if debugging():
        _assert(
            is_fp(a) or is_fp(b),
            "First or second argument must be a SMT floating-point expression",
        )
    return FPRef(ctx.solver.mkTerm(kind, a.as_ast(), b.as_ast()), ctx)


def _mk_fp_bin_pred(kind, a, b, ctx):
    ctx = _get_ctx(ctx)
    [a, b] = _coerce_fp_expr_list([a, b], ctx)
    if debugging():
        _assert(
            is_fp(a) or is_fp(b),
            "First or second argument must be a SMT floating-point expression",
        )
    return BoolRef(ctx.solver.mkTerm(kind, a.as_ast(), b.as_ast()), ctx)


def _mk_fp_tern(kind, rm, a, b, c, ctx):
    ctx = _get_ctx(ctx)
    [a, b, c] = _coerce_fp_expr_list([a, b, c], ctx)
    if debugging():
        _assert(
            is_fprm(rm),
            "First argument must be a SMT floating-point rounding mode expression",
        )
        _assert(
            is_fp(a) or is_fp(b) or is_fp(c),
            "Second, third or fourth argument must be a SMT floating-point expression",
        )
    return FPRef(
        ctx.solver.mkTerm(kind, rm.as_ast(), a.as_ast(), b.as_ast(), c.as_ast()), ctx
    )


def fpAdd(rm, a, b, ctx=None):
    """Create a SMT floating-point addition expression.

    >>> s = FPSort(8, 24)
    >>> rm = RNE()
    >>> x = FP('x', s)
    >>> y = FP('y', s)
    >>> fpAdd(rm, x, y)
    fpAdd(RNE(), x, y)
    >>> fpAdd(RTZ(), x, y) # default rounding mode is RTZ
    x + y
    >>> fpAdd(rm, x, y).sort()
    FPSort(8, 24)
    """
    return _mk_fp_bin(Kind.FLOATINGPOINT_ADD, rm, a, b, ctx)


def fpSub(rm, a, b, ctx=None):
    """Create a SMT floating-point subtraction expression.

    >>> s = FPSort(8, 24)
    >>> rm = RNE()
    >>> x = FP('x', s)
    >>> y = FP('y', s)
    >>> fpSub(rm, x, y)
    fpSub(RNE(), x, y)
    >>> fpSub(rm, x, y).sort()
    FPSort(8, 24)
    """
    return _mk_fp_bin(Kind.FLOATINGPOINT_SUB, rm, a, b, ctx)


def fpMul(rm, a, b, ctx=None):
    """Create a SMT floating-point multiplication expression.

    >>> s = FPSort(8, 24)
    >>> rm = RNE()
    >>> x = FP('x', s)
    >>> y = FP('y', s)
    >>> fpMul(rm, x, y)
    fpMul(RNE(), x, y)
    >>> fpMul(rm, x, y).sort()
    FPSort(8, 24)
    """
    return _mk_fp_bin(Kind.FLOATINGPOINT_MULT, rm, a, b, ctx)


def fpDiv(rm, a, b, ctx=None):
    """Create a SMT floating-point division expression.

    >>> s = FPSort(8, 24)
    >>> rm = RNE()
    >>> x = FP('x', s)
    >>> y = FP('y', s)
    >>> fpDiv(rm, x, y)
    fpDiv(RNE(), x, y)
    >>> fpDiv(rm, x, y).sort()
    FPSort(8, 24)
    """
    return _mk_fp_bin(Kind.FLOATINGPOINT_DIV, rm, a, b, ctx)


def fpRem(a, b, ctx=None):
    """Create a SMT floating-point remainder expression.

    >>> s = FPSort(8, 24)
    >>> x = FP('x', s)
    >>> y = FP('y', s)
    >>> fpRem(x, y)
    fpRem(x, y)
    >>> fpRem(x, y).sort()
    FPSort(8, 24)
    """
    return _mk_fp_bin_norm(Kind.FLOATINGPOINT_REM, a, b, ctx)


def fpMin(a, b, ctx=None):
    """Create a SMT floating-point minimum expression.

    >>> s = FPSort(8, 24)
    >>> rm = RNE()
    >>> x = FP('x', s)
    >>> y = FP('y', s)
    >>> fpMin(x, y)
    fpMin(x, y)
    >>> fpMin(x, y).sort()
    FPSort(8, 24)
    """
    return _mk_fp_bin_norm(Kind.FLOATINGPOINT_MIN, a, b, ctx)


def fpMax(a, b, ctx=None):
    """Create a SMT floating-point maximum expression.

    >>> s = FPSort(8, 24)
    >>> rm = RNE()
    >>> x = FP('x', s)
    >>> y = FP('y', s)
    >>> fpMax(x, y)
    fpMax(x, y)
    >>> fpMax(x, y).sort()
    FPSort(8, 24)
    """
    return _mk_fp_bin_norm(Kind.FLOATINGPOINT_MAX, a, b, ctx)


def fpFMA(rm, a, b, c, ctx=None):
    """Create a SMT floating-point fused multiply-add expression."""
    return _mk_fp_tern(Kind.FLOATINGPOINT_FMA, rm, a, b, c, ctx)


def fpSqrt(rm, a, ctx=None):
    """Create a SMT floating-point square root expression."""
    return _mk_fp_unary(Kind.FLOATINGPOINT_SQRT, rm, a, ctx)


def fpRoundToIntegral(rm, a, ctx=None):
    """Create a SMT floating-point roundToIntegral expression."""
    return _mk_fp_unary(Kind.FLOATINGPOINT_RTI, rm, a, ctx)


def fpIsNaN(a, ctx=None):
    """Create a SMT floating-point isNaN expression.

    >>> s = FPSort(8, 24)
    >>> x = FP('x', s)
    >>> y = FP('y', s)
    >>> fpIsNaN(x)
    fpIsNaN(x)
    """
    return _mk_fp_unary_pred(Kind.FLOATINGPOINT_IS_NAN, a, ctx)


def fpIsInf(a, ctx=None):
    """Create a SMT floating-point isInfinite expression.

    >>> s = FPSort(8, 24)
    >>> x = FP('x', s)
    >>> fpIsInf(x)
    fpIsInf(x)
    """
    return _mk_fp_unary_pred(Kind.FLOATINGPOINT_IS_INF, a, ctx)


def fpIsZero(a, ctx=None):
    """Create a SMT floating-point isZero expression."""
    return _mk_fp_unary_pred(Kind.FLOATINGPOINT_IS_ZERO, a, ctx)


def fpIsNormal(a, ctx=None):
    """Create a SMT floating-point isNormal expression."""
    return _mk_fp_unary_pred(Kind.FLOATINGPOINT_IS_NORMAL, a, ctx)


def fpIsSubnormal(a, ctx=None):
    """Create a SMT floating-point isSubnormal expression."""
    return _mk_fp_unary_pred(Kind.FLOATINGPOINT_IS_SUBNORMAL, a, ctx)


def fpIsNegative(a, ctx=None):
    """Create a SMT floating-point isNegative expression."""
    return _mk_fp_unary_pred(Kind.FLOATINGPOINT_IS_NEG, a, ctx)


def fpIsPositive(a, ctx=None):
    """Create a SMT floating-point isPositive expression."""
    return _mk_fp_unary_pred(Kind.FLOATINGPOINT_IS_POS, a, ctx)


def _check_fp_args(a, b):
    if debugging():
        _assert(
            is_fp(a) or is_fp(b),
            "First or second argument must be a SMT floating-point expression",
        )


def fpLT(a, b, ctx=None):
    """Create the SMT floating-point expression `other < self`.

    >>> x, y = FPs('x y', FPSort(8, 24))
    >>> fpLT(x, y)
    x < y
    >>> (x < y).sexpr()
    '(fp.lt x y)'
    """
    return _mk_fp_bin_pred(Kind.FLOATINGPOINT_LT, a, b, ctx)


def fpLEQ(a, b, ctx=None):
    """Create the SMT floating-point expression `other <= self`.

    >>> x, y = FPs('x y', FPSort(8, 24))
    >>> fpLEQ(x, y)
    x <= y
    >>> (x <= y).sexpr()
    '(fp.leq x y)'
    """
    return _mk_fp_bin_pred(Kind.FLOATINGPOINT_LEQ, a, b, ctx)


def fpGT(a, b, ctx=None):
    """Create the SMT floating-point expression `other > self`.

    >>> x, y = FPs('x y', FPSort(8, 24))
    >>> fpGT(x, y)
    x > y
    >>> (x > y).sexpr()
    '(fp.gt x y)'
    """
    return _mk_fp_bin_pred(Kind.FLOATINGPOINT_GT, a, b, ctx)


def fpGEQ(a, b, ctx=None):
    """Create the SMT floating-point expression `other >= self`.

    >>> x, y = FPs('x y', FPSort(8, 24))
    >>> fpGEQ(x, y)
    x >= y
    >>> (x >= y).sexpr()
    '(fp.geq x y)'
    """
    return _mk_fp_bin_pred(Kind.FLOATINGPOINT_GEQ, a, b, ctx)


def fpEQ(a, b, ctx=None):
    """Create the SMT floating-point expression `fpEQ(other, self)`.

    >>> x, y = FPs('x y', FPSort(8, 24))
    >>> fpEQ(x, y)
    fpEQ(x, y)
    >>> fpEQ(x, y).sexpr()
    '(fp.eq x y)'
    """
    return _mk_fp_bin_pred(Kind.FLOATINGPOINT_EQ, a, b, ctx)


def fpNEQ(a, b, ctx=None):
    """Create the SMT floating-point expression `Not(fpEQ(other, self))`.

    >>> x, y = FPs('x y', FPSort(8, 24))
    >>> fpNEQ(x, y)
    Not(fpEQ(x, y))
    >>> (x != y).sexpr()
    '(distinct x y)'
    """
    return Not(fpEQ(a, b, ctx))


def fpFP(sgn, exp, sig, ctx=None):
    """Create the SMT floating-point value `fpFP(sgn, sig, exp)` from the three bit-vectors sgn, sig, and exp.

    >>> s = FPSort(8, 24)
    >>> x = fpFP(BitVecVal(1, 1), BitVecVal(2**7-1, 8), BitVecVal(2**22, 23))
    >>> print(x)
    fpToFP(Concat(1, 127, 4194304))
    >>> xv = FPVal(-1.5, s)
    >>> print(xv)
    -1.5
    >>> slvr = Solver()
    >>> slvr.add(fpEQ(x, xv))
    >>> slvr.check()
    sat
    >>> xv = FPVal(+1.5, s)
    >>> print(xv)
    1.5
    >>> slvr = Solver()
    >>> slvr.add(fpEQ(x, xv))
    >>> slvr.check()
    unsat
    """
    _assert(is_bv(sgn) and is_bv(exp) and is_bv(sig), "sort mismatch")
    _assert(sgn.sort().size() == 1, "sort mismatch")
    ctx = _get_ctx(ctx)
    _assert(ctx == sgn.ctx == exp.ctx == sig.ctx, "context mismatch")
    bv = BitVecRef(
        ctx.solver.mkTerm(Kind.BITVECTOR_CONCAT, sgn.ast, exp.ast, sig.ast), ctx
    )
    sort = FPSort(exp.size(), sig.size() + 1)
    return fpBVToFP(bv, sort)


def fpToFP(a1, a2=None, a3=None, ctx=None):
    """Create a SMT floating-point conversion expression from other term sorts
    to floating-point.

    From a floating-point term with different precision:

    >>> x = FPVal(1.0, Float32())
    >>> x_db = fpToFP(RNE(), x, Float64())
    >>> x_db.sort()
    FPSort(11, 53)

    From a real term:

    >>> x_r = RealVal(1.5)
    >>> simplify(fpToFP(RNE(), x_r, Float32()))
    1.5

    From a signed bit-vector term:

    >>> x_signed = BitVecVal(-5, BitVecSort(32))
    >>> simplify(fpToFP(RNE(), x_signed, Float32()))
    -1.25*(2**2)
    """
    ctx = _get_ctx(ctx)
    if is_bv(a1) and is_fp_sort(a2):
        return fpBVToFP(a1, a2, ctx)
    elif is_fprm(a1) and is_fp(a2) and is_fp_sort(a3):
        return fpFPToFP(a1, a2, a3, ctx)
    elif is_fprm(a1) and is_real(a2) and is_fp_sort(a3):
        return fpRealToFP(a1, a2, a3, ctx)
    elif is_fprm(a1) and is_bv(a2) and is_fp_sort(a3):
        return fpSignedToFP(a1, a2, a3, ctx)
    else:
        raise SMTException(
            "Unsupported combination of arguments for conversion to floating-point term."
        )


def fpBVToFP(v, sort, ctx=None):
    """Create a SMT floating-point conversion expression that represents the
    conversion from a bit-vector term to a floating-point term.

    >>> x_bv = BitVecVal(0x3F800000, 32)
    >>> x_fp = fpBVToFP(x_bv, Float32())
    >>> x_fp
    fpToFP(1065353216)
    >>> simplify(x_fp)
    1
    """
    _assert(is_bv(v), "First argument must be a SMT bit-vector expression")
    _assert(is_fp_sort(sort), "Second argument must be a SMT floating-point sort.")
    ctx = _get_ctx(ctx)
    to_fp_op = ctx.solver.mkOp(
        Kind.FLOATINGPOINT_TO_FP_FROM_IEEE_BV, sort.ebits(), sort.sbits()
    )
    return FPRef(ctx.solver.mkTerm(to_fp_op, v.ast), ctx)


def fpFPToFP(rm, v, sort, ctx=None):
    """Create a SMT floating-point conversion expression that represents the
    conversion from a floating-point term to a floating-point term of different precision.

    >>> x_sgl = FPVal(1.0, Float32())
    >>> x_dbl = fpFPToFP(RNE(), x_sgl, Float64())
    >>> x_dbl
    fpToFP(RNE(), 1)
    >>> simplify(x_dbl)
    1
    >>> x_dbl.sort()
    FPSort(11, 53)
    """
    _assert(
        is_fprm(rm),
        "First argument must be a SMT floating-point rounding mode expression.",
    )
    _assert(is_fp(v), "Second argument must be a SMT floating-point expression.")
    _assert(is_fp_sort(sort), "Third argument must be a SMT floating-point sort.")
    ctx = _get_ctx(ctx)
    to_fp_op = ctx.solver.mkOp(
        Kind.FLOATINGPOINT_TO_FP_FROM_FP, sort.ebits(), sort.sbits()
    )
    return FPRef(ctx.solver.mkTerm(to_fp_op, rm.ast, v.ast), ctx)


def fpRealToFP(rm, v, sort, ctx=None):
    """Create a SMT floating-point conversion expression that represents the
    conversion from a real term to a floating-point term.

    >>> x_r = RealVal(1.5)
    >>> x_fp = fpRealToFP(RNE(), x_r, Float32())
    >>> x_fp
    fpToFP(RNE(), 3/2)
    >>> simplify(x_fp)
    1.5
    """
    _assert(
        is_fprm(rm),
        "First argument must be a SMT floating-point rounding mode expression.",
    )
    _assert(is_real(v), "Second argument must be a SMT expression or real sort.")
    _assert(is_fp_sort(sort), "Third argument must be a SMT floating-point sort.")
    ctx = _get_ctx(ctx)
    to_fp_op = ctx.solver.mkOp(
        Kind.FLOATINGPOINT_TO_FP_FROM_REAL, sort.ebits(), sort.sbits()
    )
    return FPRef(ctx.solver.mkTerm(to_fp_op, rm.ast, v.ast), ctx)


def fpSignedToFP(rm, v, sort, ctx=None):
    """Create a SMT floating-point conversion expression that represents the
    conversion from a signed bit-vector term (encoding an integer) to a floating-point term.

    >>> x_signed = BitVecVal(-5, BitVecSort(32))
    >>> x_fp = fpSignedToFP(RNE(), x_signed, Float32())
    >>> x_fp
    fpToFP(RNE(), 4294967291)
    >>> simplify(x_fp)
    -1.25*(2**2)
    """
    _assert(
        is_fprm(rm),
        "First argument must be a SMT floating-point rounding mode expression.",
    )
    _assert(is_bv(v), "Second argument must be a SMT bit-vector expression")
    _assert(is_fp_sort(sort), "Third argument must be a SMT floating-point sort.")
    ctx = _get_ctx(ctx)
    to_fp_op = ctx.solver.mkOp(
        Kind.FLOATINGPOINT_TO_FP_FROM_SBV, sort.ebits(), sort.sbits()
    )
    return FPRef(ctx.solver.mkTerm(to_fp_op, rm.ast, v.ast), ctx)


def fpUnsignedToFP(rm, v, sort, ctx=None):
    """Create a SMT floating-point conversion expression that represents the
    conversion from an unsigned bit-vector term (encoding an integer) to a floating-point term.

    >>> x_signed = BitVecVal(-5, BitVecSort(32))
    >>> x_fp = fpUnsignedToFP(RNE(), x_signed, Float32())
    >>> x_fp
    fpToFP(RNE(), 4294967291)
    >>> simplify(x_fp)
    1*(2**32)
    """
    _assert(
        is_fprm(rm),
        "First argument must be a SMT floating-point rounding mode expression.",
    )
    _assert(is_bv(v), "Second argument must be a SMT bit-vector expression")
    _assert(is_fp_sort(sort), "Third argument must be a SMT floating-point sort.")
    ctx = _get_ctx(ctx)
    to_fp_op = ctx.solver.mkOp(
        Kind.FLOATINGPOINT_TO_FP_FROM_UBV, sort.ebits(), sort.sbits()
    )
    return FPRef(ctx.solver.mkTerm(to_fp_op, rm.ast, v.ast), ctx)


def fpToFPUnsigned(rm, x, s, ctx=None):
    """Create a SMT floating-point conversion expression, from unsigned bit-vector to floating-point expression."""
    if debugging():
        _assert(
            is_fprm(rm),
            "First argument must be a SMT floating-point rounding mode expression",
        )
        _assert(is_bv(x), "Second argument must be a SMT bit-vector expression")
        _assert(is_fp_sort(s), "Third argument must be SMT floating-point sort")
    ctx = _get_ctx(ctx)
    to_fp_op = ctx.solver.mkOp(Kind.FLOATINGPOINT_TO_FP_FROM_UBV, s.ebits(), s.sbits())
    return FPRef(ctx.solver.mkTerm(to_fp_op, rm.ast, x.ast), ctx)


def fpToSBV(rm, x, s, ctx=None):
    """Create a SMT floating-point conversion expression, from floating-point expression to signed bit-vector.

    >>> x = FP('x', FPSort(8, 24))
    >>> y = fpToSBV(RTZ(), x, BitVecSort(32))
    >>> print(is_fp(x))
    True
    >>> print(is_bv(y))
    True
    >>> print(is_fp(y))
    False
    >>> print(is_bv(x))
    False
    """
    if debugging():
        _assert(
            is_fprm(rm),
            "First argument must be a SMT floating-point rounding mode expression",
        )
        _assert(is_fp(x), "Second argument must be a SMT floating-point expression")
        _assert(is_bv_sort(s), "Third argument must be SMT bit-vector sort")
    ctx = _get_ctx(ctx)
    return BitVecRef(
        ctx.solver.mkTerm(
            ctx.solver.mkOp(Kind.FLOATINGPOINT_TO_SBV, s.size()), rm.ast, x.ast
        ),
        ctx,
    )


def fpToUBV(rm, x, s, ctx=None):
    """Create a SMT floating-point conversion expression, from floating-point expression to unsigned bit-vector.

    >>> x = FP('x', FPSort(8, 24))
    >>> y = fpToUBV(RTZ(), x, BitVecSort(32))
    >>> print(is_fp(x))
    True
    >>> print(is_bv(y))
    True
    >>> print(is_fp(y))
    False
    >>> print(is_bv(x))
    False
    """
    if debugging():
        _assert(
            is_fprm(rm),
            "First argument must be a SMT floating-point rounding mode expression",
        )
        _assert(is_fp(x), "Second argument must be a SMT floating-point expression")
        _assert(is_bv_sort(s), "Third argument must be SMT bit-vector sort")
    ctx = _get_ctx(ctx)
    return BitVecRef(
        ctx.solver.mkTerm(
            ctx.solver.mkOp(Kind.FLOATINGPOINT_TO_UBV, s.size()), rm.ast, x.ast
        ),
        ctx,
    )


def fpToReal(x, ctx=None):
    """Create a SMT floating-point conversion expression, from floating-point expression to real.

    >>> x = FP('x', FPSort(8, 24))
    >>> y = fpToReal(x)
    >>> print(is_fp(x))
    True
    >>> print(is_real(y))
    True
    >>> print(is_fp(y))
    False
    >>> print(is_real(x))
    False
    """
    if debugging():
        _assert(is_fp(x), "First argument must be a SMT floating-point expression")
    ctx = _get_ctx(ctx)
    return ArithRef(ctx.solver.mkTerm(Kind.FLOATINGPOINT_TO_REAL, x.ast), ctx)


#########################################
#
# Datatypes
#
#########################################


def _valid_accessor(acc):
    """Return `True` if acc is pair of the form (String, Datatype or Sort)."""
    if not isinstance(acc, tuple):
        return False
    if len(acc) != 2:
        return False
    return isinstance(acc[0], str) and (isinstance(acc[1], Datatype) or is_sort(acc[1]))


class Datatype:
    """Helper class for declaring datatypes.

    >>> List = Datatype('List')
    >>> List.declare('cons', ('car', IntSort()), ('cdr', List))
    >>> List.declare('nil')
    >>> List = List.create()
    >>> # List is now a declaration
    >>> List.nil
    nil
    >>> List.cons(10, List.nil)
    cons(10, nil)
    >>> List.cons(10, List.nil).sort()
    List
    >>> cons = List.cons
    >>> nil  = List.nil
    >>> car  = List.car
    >>> cdr  = List.cdr
    >>> n = cons(1, cons(0, nil))
    >>> n
    cons(1, cons(0, nil))
    >>> simplify(cdr(n))
    cons(0, nil)
    >>> simplify(car(n))
    1
    """

    def __init__(self, name, ctx=None, isCoDatatype=False):
        self.ctx = _get_ctx(ctx)
        self.name = name
        self.constructors = []
        self.isCoDatatype = isCoDatatype

    def declare_core(self, name, rec_name, *args):
        if debugging():
            _assert(isinstance(name, str), "String expected")
            _assert(isinstance(rec_name, str), "String expected")
            _assert(
                all([_valid_accessor(a) for a in args]),
                "Valid list of accessors expected. An accessor is a pair of the form (String, Datatype|Sort)",
            )
        self.constructors.append((name, rec_name, args))

    def declare(self, name, *args):
        """Declare constructor named `name` with the given accessors `args`.
        Each accessor is a pair `(name, sort)`, where `name` is a string and `sort` an SMT sort
        or a reference to the datatypes being declared.
        In the following example `List.declare('cons', ('car', IntSort()), ('cdr', List))`
        declares the constructor named `cons` that builds a new List using an integer and a List.
        It also declares the accessors `car` and `cdr`. The accessor `car` extracts the integer
        of a `cons` cell, and `cdr` the list of a `cons` cell. After all constructors were declared,
        we use the method create() to create the actual datatype in SMT.

        >>> List = Datatype('List')
        >>> List.declare('cons', ('car', IntSort()), ('cdr', List))
        >>> List.declare('nil')
        >>> List = List.create()
        """
        if debugging():
            _assert(isinstance(name, str), "String expected")
            _assert(name != "", "Constructor name cannot be empty")
        return self.declare_core(name, "is-" + name, *args)

    def __repr__(self):
        return "Datatype(%s, %s)" % (self.name, self.constructors)

    def create(self):
        """Create an SMT datatype based on the constructors declared using the method `declare()`.
        The function `CreateDatatypes()` must be used to define mutually recursive datatypes.

        >>> List = Datatype('List')
        >>> List.declare('cons', ('car', IntSort()), ('cdr', List))
        >>> List.declare('nil')
        >>> List = List.create()
        >>> List.nil
        nil
        >>> List.cons(10, List.nil)
        cons(10, nil)
        >>> Stream = Datatype('Stream', isCoDatatype=True)
        >>> Stream.declare('cons', ('car', IntSort()), ('cdr', Stream))
        >>> Stream.declare('nil')
        >>> Stream = Stream.create()
        >>> a = Const('a', Stream)
        >>> b = Const('b', Stream)
        >>> s = Solver()
        >>> s += a == Stream.cons(0, a)
        >>> s.check()
        sat
        >>> s = Solver()
        >>> s += a == Stream.cons(0, a)
        >>> s += b == Stream.cons(0, b)
        >>> s += a != b
        >>> s.check()
        unsat
        """
        return CreateDatatypes([self])[0]


def CreateDatatypes(*ds):
    """Create mutually recursive SMT datatypes using 1 or more Datatype helper objects.
    In the following example we define a Tree-List using two mutually recursive datatypes.

    >>> TreeList = Datatype('TreeList')
    >>> Tree     = Datatype('Tree')
    >>> # Tree has two constructors: leaf and node
    >>> Tree.declare('leaf', ('val', IntSort()))
    >>> # a node contains a list of trees
    >>> Tree.declare('node', ('children', TreeList))
    >>> TreeList.declare('nil')
    >>> TreeList.declare('cons', ('car', Tree), ('cdr', TreeList))
    >>> Tree, TreeList = CreateDatatypes(Tree, TreeList)
    >>> Tree.val(Tree.leaf(10))
    val(leaf(10))
    >>> simplify(Tree.val(Tree.leaf(10)))
    10
    >>> l1 = TreeList.cons(Tree.leaf(10), TreeList.cons(Tree.leaf(20), TreeList.nil))
    >>> n1 = Tree.node(TreeList.cons(Tree.leaf(10), TreeList.cons(Tree.leaf(20), TreeList.nil)))
    >>> n1
    node(cons(leaf(10), cons(leaf(20), nil)))
    >>> n2 = Tree.node(TreeList.cons(n1, TreeList.nil))
    >>> simplify(n2 == n1)
    False
    >>> simplify(TreeList.car(Tree.children(n2)) == n1)
    True
    """
    ds = _get_args(ds)
    if debugging():
        _assert(len(ds) > 0, "At least one Datatype must be specified")
        _assert(
            all([isinstance(d, Datatype) for d in ds]), "Arguments must be Datatypes"
        )
        _assert(all([d.ctx == ds[0].ctx for d in ds]), "Context mismatch")
        _assert(all([d.constructors != [] for d in ds]), "Non-empty Datatypes expected")
    ctx = ds[0].ctx
    s = ctx.solver
    num = len(ds)
    uninterp_sorts = {}
    for d in ds:
        uninterp_sorts[d.name] = s.mkUnresolvedDatatypeSort(d.name)
    dt_decls = []
    for i in range(num):
        d = ds[i]
        # Convert from True/False to None/not None
        isCoDatatype = None if not d.isCoDatatype else True
        decl = s.mkDatatypeDecl(d.name, isCoDatatype)
        dt_decls.append(decl)
        con_decls = []
        for j, c in enumerate(d.constructors):
            cname = c[0]
            rname = c[1]
            con = s.mkDatatypeConstructorDecl(cname)
            con_decls.append(decl)
            fs = c[2]
            num_fs = len(fs)
            for k in range(num_fs):
                fname = fs[k][0]
                ftype = fs[k][1]
                if isinstance(ftype, Datatype):
                    if debugging():
                        _assert(
                            ftype.name in uninterp_sorts,
                            "Missing datatype: " + ftype.name,
                        )
                    ftype = uninterp_sorts[ftype.name]
                else:
                    if debugging():
                        _assert(is_sort(ftype), "sort expected")
                    ftype = ftype.ast
                con.addSelector(fname, ftype)
            decl.addConstructor(con)
    dt_sorts = s.mkDatatypeSorts(dt_decls)
    # Create a field for every constructor, recognizer and accessor
    result = []
    for i in range(num):
        dref = DatatypeSortRef(dt_sorts[i], ctx)
        num_cs = dref.num_constructors()
        for j in range(num_cs):
            cref = dref.constructor(j)
            cref_name = cref.name()
            cref_arity = cref.arity()
            if cref_arity == 0:
                cref = cref()
            setattr(dref, cref_name, cref)
            rref = dref.recognizer(j)
            setattr(dref, "is_" + cref_name, rref)
            for k in range(cref_arity):
                aref = dref.accessor(j, k)
                setattr(dref, aref.name(), aref)
        result.append(dref)
    return tuple(result)


class DatatypeSortRef(SortRef):
    """Datatype sorts."""

    def __init__(self, ast, ctx=None):
        super().__init__(ast, ctx)
        self.dt = ast.getDatatype()

    def num_constructors(self):
        """Return the number of constructors in the given datatype.

        >>> List = Datatype('List')
        >>> List.declare('cons', ('car', IntSort()), ('cdr', List))
        >>> List.declare('nil')
        >>> List = List.create()
        >>> # List is now a declaration
        >>> List.num_constructors()
        2
        """
        return self.dt.getNumConstructors()

    def constructor(self, idx):
        """Return a constructor of the datatype `self`.

        >>> List = Datatype('List')
        >>> List.declare('cons', ('car', IntSort()), ('cdr', List))
        >>> List.declare('nil')
        >>> List = List.create()
        >>> # List is now a declaration
        >>> List.num_constructors()
        2
        >>> List.constructor(0)
        cons
        >>> List.constructor(1)
        nil
        """
        if debugging():
            _assert(idx < self.num_constructors(), "Invalid constructor index")
        return DatatypeConstructorRef(self.dt[idx], self.ctx)

    def recognizer(self, idx):
        """In SMT, each constructor has an associated recognizer predicate.
        If the constructor is named `name`, then the recognizer `is_name`.

        >>> List = Datatype('List')
        >>> List.declare('cons', ('car', IntSort()), ('cdr', List))
        >>> List.declare('nil')
        >>> List = List.create()
        >>> # List is now a SMT declaration
        >>> List.num_constructors()
        2
        >>> List.recognizer(0)
        is_cons
        >>> List.recognizer(1)
        is_nil
        >>> simplify(List.is_nil(List.cons(10, List.nil)))
        False
        >>> simplify(List.is_cons(List.cons(10, List.nil)))
        True
        >>> l = Const('l', List)
        >>> simplify(List.is_cons(l))
        is_cons(l)
        """
        if debugging():
            _assert(idx < self.num_constructors(), "Invalid recognizer index")
        return DatatypeRecognizerRef(self.dt[idx], self.ctx)

    def accessor(self, i, j):
        """In SMT, each constructor has 0 or more accessor.
        The number of accessors is equal to the arity of the constructor.

        >>> List = Datatype('List')
        >>> List.declare('cons', ('car', IntSort()), ('cdr', List))
        >>> List.declare('nil')
        >>> List = List.create()
        >>> List.num_constructors()
        2
        >>> List.constructor(0)
        cons
        >>> num_accs = List.constructor(0).arity()
        >>> num_accs
        2
        >>> List.accessor(0, 0)
        car
        >>> List.accessor(0, 1)
        cdr
        >>> List.constructor(1)
        nil
        >>> num_accs = List.constructor(1).arity()
        >>> num_accs
        0
        """
        if debugging():
            _assert(i < self.num_constructors(), "Invalid constructor index")
            _assert(j < self.constructor(i).arity(), "Invalid accessor index")
        return DatatypeSelectorRef(self.dt[i][j], self.ctx)


class DatatypeConstructorRef(FuncDeclRef):
    def __init__(self, datatype, ctx=None, r=False):
        super().__init__(datatype.getTerm(), ctx, r)
        self.dt = datatype

    def arity(self):
        """Return the number of arguments of a constructor.

        The number of accessors is equal to the arity of the constructor.

        >>> List = Datatype('List')
        >>> List.declare('cons', ('car', IntSort()), ('cdr', List))
        >>> List.declare('nil')
        >>> List = List.create()
        >>> List.num_constructors()
        2
        >>> List.constructor(0).arity()
        2
        """
        return self.dt.getNumSelectors()

    def domain(self, i):
        """Return the sort of the argument `i` of a constructor.
        This method assumes that `0 <= i < self.arity()`.

        >>> List = Datatype('List')
        >>> List.declare('cons', ('car', IntSort()), ('cdr', List))
        >>> List.declare('nil')
        >>> List = List.create()
        >>> List.num_constructors()
        2
        >>> List.constructor(0).domain(0)
        Int
        """
        return _to_sort_ref(
            self.ast.getSort().getDatatypeConstructorDomainSorts()[i], self.ctx
        )

    def range(self):
        """Return the sort of the range of a function declaration.
        For constants, this is the sort of the constant.

        >>> List = Datatype('List')
        >>> List.declare('cons', ('car', IntSort()), ('cdr', List))
        >>> List.declare('nil')
        >>> List = List.create()
        >>> List.num_constructors()
        2
        >>> List.constructor(0).range()
        List
        """
        return _to_sort_ref(
            self.ast.getSort().getDatatypeConstructorCodomainSort(), self.ctx
        )

    def __call__(self, *args):
        """Apply this constructor.

        >>> List = Datatype('List')
        >>> List.declare('cons', ('car', IntSort()), ('cdr', List))
        >>> List.declare('nil')
        >>> List = List.create()
        >>> List.num_constructors()
        2
        >>> List.constructor(0)(1, List.nil)
        cons(1, nil)

        The arguments must be SMT expressions. This method assumes that
        the sorts of the elements in `args` match the sorts of the
        domain. Limited coercion is supported.  For example, if
        args[0] is a Python integer, and the function expects a SMT
        integer, then the argument is automatically converted into a
        SMT integer.
        """
        return _higherorder_apply(self, args, Kind.APPLY_CONSTRUCTOR)


class DatatypeSelectorRef(FuncDeclRef):
    def __init__(self, datatype, ctx=None, r=False):
        super().__init__(datatype.getTerm(), ctx, r)
        self.dt = datatype

    def arity(self):
        """Return the number of arguments of a selector (always 1)."""
        return 1

    def domain(self, i):
        """Return the sort of the argument `i` of a selector.
        This method assumes that `0 <= i < self.arity()`.
        """
        _assert(i == 0, "Selectors take 1 argument")
        return _to_sort_ref(
            self.ast.getSort().getDatatypeSelectorDomainSort(), self.ctx
        )

    def range(self):
        """Return the sort of the range of a function declaration.
        For constants, this is the sort of the constant.
        """
        return _to_sort_ref(
            self.ast.getSort().getDatatypeSelectorCodomainSort(), self.ctx
        )

    def __call__(self, *args):
        """Apply this selector.

        >>> List = Datatype('List')
        >>> List.declare('cons', ('car', IntSort()), ('cdr', List))
        >>> List.declare('nil')
        >>> List = List.create()
        >>> l = List.cons(1, List.nil)
        >>> solve([1 != List.car(l)])
        no solution

        The arguments must be SMT expressions. This method assumes that
        the sorts of the elements in `args` match the sorts of the
        domain. Limited coercion is supported.  For example, if
        args[0] is a Python integer, and the function expects a SMT
        integer, then the argument is automatically converted into a
        SMT integer.
        """
        return _higherorder_apply(self, args, Kind.APPLY_SELECTOR)


class DatatypeRecognizerRef(FuncDeclRef):
    def __init__(self, constructor, ctx=None, r=False):
        super().__init__(constructor.getTesterTerm(), ctx, r)
        self.constructor = constructor

    def arity(self):
        """Return the number of arguments of a selector (always 1)."""
        return 1

    def domain(self, i):
        """Return the sort of the argument `i` of a selector.
        This method assumes that `0 <= i < self.arity()`.
        """
        _assert(i == 0, "Recognizers take 1 argument")
        return _to_sort_ref(self.ast.getSort().getDatatypeTesterDomainSort(), self.ctx)

    def range(self):
        """Return the sort of the range of a function declaration.
        For constants, this is the sort of the constant.
        """
        return BoolSort(self.ctx)

    def __call__(self, *args):
        """Apply this tester (a.k.a., recognizer).

        >>> List = Datatype('List')
        >>> List.declare('cons', ('car', IntSort()), ('cdr', List))
        >>> List.declare('nil')
        >>> List = List.create()
        >>> l = List.cons(1, List.nil)
        >>> solve([List.is_nil(l)])
        no solution

        The arguments must be SMT expressions. This method assumes that
        the sorts of the elements in `args` match the sorts of the
        domain. Limited coercion is supported.  For example, if
        args[0] is a Python integer, and the function expects a SMT
        integer, then the argument is automatically converted into a
        SMT integer.
        """
        return _higherorder_apply(self, args, Kind.APPLY_TESTER)


class DatatypeRef(ExprRef):
    """Datatype expressions."""

    def sort(self):
        """Return the datatype sort of the datatype expression `self`."""
        return DatatypeSortRef(self.as_ast().getSort(), self.ctx)


def TupleSort(name, sorts, ctx=None):
    """Create a named tuple sort base on a set of underlying sorts

    Returns the tuple datatype, its constructor, and a list of accessors, in order.

    >>> pair, mk_pair, (first, second) = TupleSort("pair", [IntSort(), BoolSort()])
    >>> b = Bool('b')
    >>> i = Int('i')
    >>> p = mk_pair(i, b)
    >>> p
    pair(i, b)
    >>> solve([b != second(p)])
    no solution
    """
    tuple = Datatype(name, ctx)
    projects = [("project%d" % i, sorts[i]) for i in range(len(sorts))]
    tuple.declare(name, *projects)
    tuple = tuple.create()
    return (
        tuple,
        tuple.constructor(0),
        [tuple.accessor(0, i) for i in range(len(sorts))],
    )


def DisjointSum(name, sorts, ctx=None):
    """Create a named tagged union sort base on a set of underlying sorts.

    See `this page <https://en.wikipedia.org/wiki/Tagged_union>` for
    information about tagged unions.

    Returns the created datatype and a tuple of (injector, extractor) pairs for
    the different variants.

    >>> sum, ((inject0, extract0), (inject1, extract1)) = DisjointSum("+", [IntSort(), BoolSort()])
    >>> b = Bool('b')
    >>> i, j = Ints('i j')
    >>> solve([inject0(i) == inject1(b)])
    no solution
    >>> solve([inject0(i) == inject0(j), extract0(inject0(i)) == 5])
    [i = 5, j = 5]
    """
    sum = Datatype(name, ctx)
    for i in range(len(sorts)):
        sum.declare("inject%d" % i, ("project%d" % i, sorts[i]))
    sum = sum.create()
    return sum, [(sum.constructor(i), sum.accessor(i, 0)) for i in range(len(sorts))]


#########################################
#
# Quantifiers
#
#########################################


class QuantifierRef(BoolRef):
    """Universally and Existentially quantified formulas."""

    def as_ast(self):
        return self.ast

    def sort(self):
        """Return the Boolean sort"""
        return BoolSort(self.ctx)

    def is_forall(self):
        """Return `True` if `self` is a universal quantifier.

        >>> f = Function('f', IntSort(), IntSort())
        >>> x = Int('x')
        >>> q = ForAll(x, f(x) == 0)
        >>> q.is_forall()
        True
        >>> q = Exists(x, f(x) != 0)
        >>> q.is_forall()
        False
        """
        return self.ast.getKind() == Kind.FORALL

    def is_exists(self):
        """Return `True` if `self` is an existential quantifier.

        >>> f = Function('f', IntSort(), IntSort())
        >>> x = Int('x')
        >>> q = ForAll(x, f(x) == 0)
        >>> q.is_exists()
        False
        >>> q = Exists(x, f(x) != 0)
        >>> q.is_exists()
        True
        """
        return self.ast.getKind() == Kind.EXISTS

    def is_lambda(self):
        """Return `True` if `self` is a lambda expression.

        >>> f = Function('f', IntSort(), IntSort())
        >>> x = Int('x')
        >>> q = Lambda(x, f(x))
        >>> q.is_lambda()
        True
        >>> q = Exists(x, f(x) != 0)
        >>> q.is_lambda()
        False
        """
        return self.ast.getKind() == Kind.LAMBDA

    def body(self):
        """Return the expression being quantified.

        >>> f = Function('f', IntSort(), IntSort())
        >>> x = Int('x')
        >>> q = ForAll(x, f(x) == 0)
        >>> q.body()
        f(x) == 0
        """
        return _to_expr_ref(self.ast[1], self.ctx)

    def num_vars(self):
        """Return the number of variables bounded by this quantifier.

        >>> f = Function('f', IntSort(), IntSort(), IntSort())
        >>> x = Int('x')
        >>> y = Int('y')
        >>> q = ForAll([x, y], f(x, y) >= x)
        >>> q.num_vars()
        2
        """
        return self.ast[0].getNumChildren()

    def var_name(self, idx):
        """Return a string representing a name used when displaying the quantifier.

        >>> f = Function('f', IntSort(), IntSort(), IntSort())
        >>> x = Int('x')
        >>> y = Int('y')
        >>> q = ForAll([x, y], f(x, y) >= x)
        >>> q.var_name(0)
        'x'
        >>> q.var_name(1)
        'y'
        """
        if debugging():
            _assert(idx < self.num_vars(), "Invalid variable idx")
        return str(self.ast[0][idx])

    def var_sort(self, idx):
        """Return the sort of a bound variable.

        >>> f = Function('f', IntSort(), RealSort(), IntSort())
        >>> x = Int('x')
        >>> y = Real('y')
        >>> q = ForAll([x, y], f(x, y) >= x)
        >>> q.var_sort(0)
        Int
        >>> q.var_sort(1)
        Real
        """
        if debugging():
            _assert(idx < self.num_vars(), "Invalid variable idx")
        return _to_sort_ref(self.ast[0][idx].getSort(), self.ctx)

    def children(self):
        """Return a list containing a single element self.body()

        >>> f = Function('f', IntSort(), IntSort())
        >>> x = Int('x')
        >>> q = ForAll(x, f(x) == 0)
        >>> q.children()
        [f(x) == 0]
        """
        return [self.body()]


def is_quantifier(a):
    """Return `True` if `a` is an SMT quantifier, including lambda expressions.

    >>> f = Function('f', IntSort(), IntSort())
    >>> x = Int('x')
    >>> q = ForAll(x, f(x) == 0)
    >>> p = Lambda(x, f(x) == 0)
    >>> is_quantifier(q)
    True
    >>> is_quantifier(p)
    True
    >>> is_quantifier(f(x))
    False
    """
    return isinstance(a, QuantifierRef)


def _mk_quant(vs, body, kind):
    """Make a quantifier or lambda.
    Replaces constants in `vs` with bound variables.
    """
    if not isinstance(vs, list):
        vs = [vs]
    c = vs[0].ctx
    s = c.solver
    consts = [v.ast for v in vs]
    vars_ = [s.mkVar(v.sort().ast, str(v)) for v in vs]
    subbed_body = body.ast.substitute(consts, vars_)
    ast = s.mkTerm(kind, s.mkTerm(Kind.VARIABLE_LIST, *vars_), subbed_body)
    return QuantifierRef(ast, c)


def ForAll(vs, body):
    """Create a forall formula.

    >>> f = Function('f', IntSort(), IntSort(), IntSort())
    >>> x = Int('x')
    >>> y = Int('y')
    >>> ForAll([x, y], f(x, y) >= x)
    ForAll([x, y], f(x, y) >= x)
    """
    return _mk_quant(vs, body, Kind.FORALL)


def Exists(vs, body):
    """Create a exists formula.

    >>> f = Function('f', IntSort(), IntSort(), IntSort())
    >>> x = Int('x')
    >>> y = Int('y')
    >>> q = Exists([x, y], f(x, y) >= x)
    >>> q
    Exists([x, y], f(x, y) >= x)
    """
    return _mk_quant(vs, body, Kind.EXISTS)


def Lambda(vs, body):
    """Create a lambda expression.

    >>> f = Function('f', IntSort(), IntSort(), IntSort())
    >>> mem0 = Array('mem0', IntSort(), IntSort())
    >>> lo, hi, e, i = Ints('lo hi e i')
    >>> mem1 = Lambda([i], If(And(lo <= i, i <= hi), e, mem0[i]))
    >>> mem1
    Lambda(i, If(And(lo <= i, i <= hi), e, mem0[i]))
    """
    return _mk_quant(vs, body, Kind.LAMBDA)


#########################################
#
# Finite Fields
#
#########################################


class FiniteFieldSortRef(SortRef):
    """Bit-vector sort."""

    def size(self):
        """Return the size (number of elements) of the finite field sort `self`.

        >>> b = FiniteFieldSort(17)
        >>> b.size()
        17
        """
        return self.ast.getFiniteFieldSize()

    def cast(self, val):
        """Try to cast `val` as a finite field

        >>> b = FiniteFieldSort(31)
        >>> b.cast(10)
        10
        >>> b.cast(10).sexpr()
        '#f10m31'
        """
        if is_expr(val):
            if debugging():
                _assert(self.ctx == val.ctx, "Context mismatch")
            # Idea: use sign_extend if sort of val is a bitvector of smaller size
            return val
        else:
            return FiniteFieldVal(val, self)


def is_ff_sort(s):
    """Return True if `s` is an SMT finite field sort.

    >>> is_ff_sort(FiniteFieldSort(29))
    True
    >>> is_ff_sort(IntSort())
    False
    """
    return isinstance(s, FiniteFieldSortRef)


class FiniteFieldRef(ExprRef):
    """Bit-vector expressions."""

    def sort(self):
        """Return the sort of the finite field expression `self`.

        >>> x = FiniteFieldElem('x', 29)
        >>> x.sort()
        FiniteField(29)
        >>> x.sort() == FiniteFieldSort(29)
        True
        """
        return _sort(self.ctx, self.ast)

    def size(self):
        """Return the number of bits of the finite field expression `self`.

        >>> x = FiniteFieldElem('x', 29)
        >>> (x + 1).size()
        29
        """
        # safe b/c will always yield a FiniteFieldSortRef
        return self.sort().size()  # type: ignore

    def __add__(self, other):
        """Create the SMT expression `self + other`.

        >>> x = FiniteFieldElem('x', 29)
        >>> y = FiniteFieldElem('y', 29)
        >>> x + y
        x + y
        >>> (x + y).sort()
        FiniteField(29)
        """
        return FFAdd(self, other)

    def __radd__(self, other):
        """Create the SMT expression `other + self`.

        >>> x = FiniteFieldElem('x', 29)
        >>> 10 + x
        10 + x
        """
        return FFAdd(other, self)

    def __mul__(self, other):
        """Create the SMT expression `self * other`.

        >>> x = FiniteFieldElem('x', 29)
        >>> y = FiniteFieldElem('y', 29)
        >>> x * y
        x*y
        >>> (x * y).sort()
        FiniteField(29)
        """
        return FFMult(self, other)

    def __rmul__(self, other):
        """Create the SMT expression `other * self`.

        >>> x = FiniteFieldElem('x', 29)
        >>> 10 * x
        10*x
        """
        return FFMult(other, self)

    def __sub__(self, other):
        """Create the SMT expression `self - other`.

        >>> x = FiniteFieldElem('x', 29)
        >>> y = FiniteFieldElem('y', 29)
        >>> x - y
        x + -y
        >>> (x - y).sort()
        FiniteField(29)
        """
        return FFSub(self, other)

    def __rsub__(self, other):
        """Create the SMT expression `other - self`.

        >>> x = FiniteFieldElem('x', 29)
        >>> 10 - x
        10 + -x
        >>> 10 + -x
        10 + -x
        """
        return FFSub(other, self)

    def __pos__(self):
        """Return `self`.

        >>> x = FiniteFieldElem('x', 29)
        >>> +x
        x
        """
        return self

    def __neg__(self):
        """Return an expression representing `-self`.

        >>> x = FiniteFieldElem('x', 29)
        >>> -x
        -x
        >>> solve([-(-x) != x])
        no solution
        """
        return FiniteFieldRef(
            self.ctx.solver.mkTerm(Kind.FINITE_FIELD_NEG, self.ast), self.ctx
        )


class FiniteFieldNumRef(FiniteFieldRef):
    """Bit-vector values."""

    def as_long(self):
        """Return an SMT finite field numeral as a positive Python long (bignum) numeral.

        >>> v = FiniteFieldVal(28, 29)
        >>> v
        -1
        >>> v.as_long()
        28
        """
        return (self.as_signed_long() + self.size()) % self.size()

    def as_signed_long(self):
        """Return an SMT finite field numeral as a Python long (bignum) numeral.

        Returns the numeral of minimum absolute value, so the additive inverse of 1 is "-1".

        >>> FiniteFieldVal(4, 3).as_signed_long()
        1
        >>> FiniteFieldVal(7, 3).as_signed_long()
        1
        >>> FiniteFieldVal(3, 3).as_signed_long()
        0
        >>> FiniteFieldVal(28, 29).as_signed_long()
        -1
        """
        return self.ast.getFiniteFieldValue()

    def as_string(self):
        return str(self.as_signed_long())


def is_ff(a):
    """Return `True` if `a` is an SMT finite field expression.

    >>> b = FiniteFieldElem('b', 29)
    >>> is_ff(b)
    True
    >>> is_ff(b + 10)
    True
    >>> is_ff(Int('x'))
    False
    """
    return isinstance(a, FiniteFieldRef)


def is_ff_value(a):
    """Return `True` if `a` is an SMT finite field numeral value.

    >>> b = FiniteFieldElem('b', 29)
    >>> is_ff_value(b)
    False
    >>> b = FiniteFieldVal(10, 29)
    >>> b
    10
    >>> is_ff_value(b)
    True
    """
    return is_ff(a) and _is_numeral(a.ctx, a.as_ast())


def FiniteFieldSort(sz, ctx=None):
    """Return an SMT finite field sort of the given size. If `ctx=None`, then the global context is used.

    >>> f7 = FiniteFieldSort(7)
    >>> f7
    FiniteField(7)
    >>> x = Const('x', f7)
    >>> eq(x, FiniteFieldElem('x', 7))
    True
    """
    ctx = _get_ctx(ctx)
    return FiniteFieldSortRef(ctx.solver.mkFiniteFieldSort(sz), ctx)


def FiniteFieldVal(val, ff, ctx=None):
    """Return a finite field value with the given number of bits. If `ctx=None`, then the global context is used.
    The second argument can be a number of bits (integer) or a finite field sort.

    >>> v = FiniteFieldVal(10, 29)
    >>> v
    10
    >>> print("0x%.8x" % v.as_long())
    0x0000000a
    >>> s = FiniteFieldSort(3)
    >>> u = FiniteFieldVal(10, s)
    >>> u
    1
    """
    if is_ff_sort(ff):
        ctx = ff.ctx
        sort = ff.ast
    else:
        if debugging():
            _assert(isinstance(ff, int), "non-integer in FiniteFieldVal")
        ctx = _get_ctx(ctx)
        sort = ctx.solver.mkFiniteFieldSort(ff)
    return FiniteFieldNumRef(ctx.solver.mkFiniteFieldElem(val, sort), ctx)


def FiniteFieldElem(name, ff, ctx=None):
    """Return a finite field constant named `name`. `ff` may be the number of bits of a finite field sort.
    If `ctx=None`, then the global context is used.

    >>> x  = FiniteFieldElem('x', 17)
    >>> is_ff(x)
    True
    >>> x.size()
    17
    >>> x.sort()
    FiniteField(17)
    >>> word = FiniteFieldSort(17)
    >>> x2 = FiniteFieldElem('x', word)
    >>> eq(x, x2)
    True
    """
    if isinstance(ff, FiniteFieldSortRef):
        ctx = ff.ctx
    else:
        ctx = _get_ctx(ctx)
        ff = FiniteFieldSort(ff, ctx)
    e = ctx.get_var(name, ff)
    return FiniteFieldRef(e, ctx)


def FiniteFieldElems(names, ff, ctx=None):
    """Return a tuple of finite field constants of size ff.

    >>> x, y, z = FiniteFieldElems('x y z', 17)
    >>> x.size()
    17
    >>> x.sort()
    FiniteField(17)
    >>> Sum(x, y, z)
    x + y + z
    >>> Product(x, y, z)
    x*y*z
    """
    ctx = _get_ctx(ctx)
    if isinstance(names, str):
        names = names.split(" ")
    return [FiniteFieldElem(name, ff, ctx) for name in names]


def FFAdd(*args):
    """Create a sum of finite fields.

    See also the __add__ overload (+ operator) for FiniteFieldRef.

    >>> x, y, z = FiniteFieldElems('x y z', 29)
    >>> FFAdd(x, y, z)
    x + y + z
    """
    return _nary_kind_builder(Kind.FINITE_FIELD_ADD, *args)


def FFMult(*args):
    """Create a product of finite fields.

    See also the __mul__ overload (* operator) for FiniteFieldRef.

    >>> x, y, z = FiniteFieldElems('x y z', 29)
    >>> FFMult(x, y, z)
    x*y*z
    """
    return _nary_kind_builder(Kind.FINITE_FIELD_MULT, *args)


def FFSub(a, b):
    """Create a difference of finite fields.

    See also the __sub__ overload (- operator) for FiniteFieldRef.

    >>> x, y = FiniteFieldElems('x y', 29)
    >>> FFSub(x, y)
    x + -y
    """
    a, b = _coerce_exprs(a, b)
    ctx = a.ctx
    neg_b = ctx.solver.mkTerm(Kind.FINITE_FIELD_NEG, b.ast)
    return FiniteFieldRef(ctx.solver.mkTerm(Kind.FINITE_FIELD_ADD, a.ast, neg_b), ctx)


def FFNeg(a):
    """Create a negation of a finite field elemetn

    See also the __neg__ overload (unary - operator) for FiniteFieldRef.

    >>> x = FiniteFieldElem('x', 29)
    >>> FFNeg(x)
    -x
    """
    return -a<|MERGE_RESOLUTION|>--- conflicted
+++ resolved
@@ -1004,11 +1004,10 @@
         return StringRef(ast, ctx, r)
     if sort.isSequence():
         return SeqRef(ast, ctx, r)
-<<<<<<< HEAD
-=======
+
     if sort.isFunction():
         return FuncDeclRef(ast, ctx, r)
->>>>>>> c1c83ba3
+
     return ExprRef(ast, ctx, r)
 
 
@@ -1758,8 +1757,7 @@
         """
         return isinstance(self, StringSortRef)
 
-<<<<<<< HEAD
-=======
+
     def elem_sort(self):
         """Get the element sort for this sequence
 
@@ -1770,7 +1768,7 @@
         """
         return _to_sort_ref(self.ast.getSequenceElementSort(), self.ctx)
 
->>>>>>> c1c83ba3
+
 
 class SeqRef(ExprRef):
     """Sequence Expressions"""
@@ -2007,21 +2005,16 @@
     True
     >>> e3 = Empty(SeqSort(IntSort()))
     >>> print(e3)
-<<<<<<< HEAD
-    (as seq.empty (Seq (Seq Int)))()
-=======
+
     (as seq.empty (Seq Int))()
->>>>>>> c1c83ba3
     """
     if isinstance(s, ReSortRef):
         return ReRef(s.ctx.solver.mkRegexpNone(), s.ctx)
     if isinstance(s, StringSortRef):
         return StringRef(s.ctx.solver.mkString(""), s.ctx)
-<<<<<<< HEAD
-    return _to_expr_ref(s.ctx.solver.mkEmptySequence(s.ast), s.ctx)
-=======
+
     return _to_expr_ref(s.ctx.solver.mkEmptySequence(s.elem_sort().ast), s.ctx)
->>>>>>> c1c83ba3
+
 
 
 def is_seq(a):
