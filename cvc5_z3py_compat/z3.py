--- conflicted
+++ resolved
@@ -5249,7 +5249,41 @@
                 v = str(v)
             self.solver.setOption(k, v)
 
-<<<<<<< HEAD
+    def getOption(self, name):
+        """Get the current value of an option from the solver. The value is
+        returned as a string. For type-safe querying use ``getOptionInfo()``.
+
+        >>> main_ctx().reset()
+        >>> s = Solver()
+        >>> s.setOption(incremental=True)
+        >>> s.getOption("incremental")
+        'true'
+        """
+        return self.solver.getOption(name)
+    
+    def getOptionNames(self):
+        """Get all option names that can be used with ``getOption()``,
+        ``setOption()`` and ``getOptionInfo()``.
+
+        >>> s = Solver()
+        >>> s.getOptionNames()[:3]
+        ['abstract-values', 'ackermann', 'approx-branch-depth']
+        """
+        return self.solver.getOptionNames()
+
+    def getOptionInfo(self, name):
+        """Get the current value of an option from the solver. The value is
+        returned as a string. For type-safe querying use ``getOptionInfo()``.
+
+        >>> main_ctx().reset()
+        >>> s = Solver()
+        >>> s.setOption(incremental=False)
+        >>> s.getOptionInfo("incremental")
+        {'name': 'incremental', 'aliases': [], 'setByUser': True, 'type': <class 'bool'>, 'current': False, 'default': True}
+        >>> main_ctx().reset()
+        """
+        return self.solver.getOptionInfo(name)
+
     def statistics(self):
         """Return the statistics of this solver.
 
@@ -5268,42 +5302,6 @@
         True
         """
         return self.solver.getStatistics()
-=======
-    def getOption(self, name):
-        """Get the current value of an option from the solver. The value is
-        returned as a string. For type-safe querying use ``getOptionInfo()``.
-
-        >>> main_ctx().reset()
-        >>> s = Solver()
-        >>> s.setOption(incremental=True)
-        >>> s.getOption("incremental")
-        'true'
-        """
-        return self.solver.getOption(name)
-    
-    def getOptionNames(self):
-        """Get all option names that can be used with ``getOption()``,
-        ``setOption()`` and ``getOptionInfo()``.
-
-        >>> s = Solver()
-        >>> s.getOptionNames()[:3]
-        ['abstract-values', 'ackermann', 'approx-branch-depth']
-        """
-        return self.solver.getOptionNames()
-
-    def getOptionInfo(self, name):
-        """Get the current value of an option from the solver. The value is
-        returned as a string. For type-safe querying use ``getOptionInfo()``.
-
-        >>> main_ctx().reset()
-        >>> s = Solver()
-        >>> s.setOption(incremental=False)
-        >>> s.getOptionInfo("incremental")
-        {'name': 'incremental', 'aliases': [], 'setByUser': True, 'type': <class 'bool'>, 'current': False, 'default': True}
-        >>> main_ctx().reset()
-        """
-        return self.solver.getOptionInfo(name)
->>>>>>> 5f5f5f0d
 
 
 def SolverFor(logic, ctx=None, logFile=None):
