--- conflicted
+++ resolved
@@ -416,11 +416,9 @@
             Kind.UNINTERPRETED_SORT_VALUE,
             Kind.PI,
             Kind.CONST_INTEGER,
-<<<<<<< HEAD
             Kind.CONST_STRING,
             Kind.CONST_SEQUENCE,
-=======
->>>>>>> 81f38c9a
+
         ]:
             return str(a.ast)
         if k == Kind.INTERNAL_KIND:
